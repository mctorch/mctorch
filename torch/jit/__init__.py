--- conflicted
+++ resolved
@@ -2,12 +2,6 @@
 import torch._jit_internal as _jit_internal
 import torch.backends.cudnn as cudnn
 import torch.jit.annotations
-<<<<<<< HEAD
-import torch._jit_internal as _jit_internal
-from torch._six import with_metaclass, get_function_from_type, \
-    string_classes
-from torch._jit_internal import ignore  # noqa: F401
-=======
 import torch.testing
 import torch.jit._recursive
 
@@ -18,7 +12,6 @@
 from torch.nn import Module
 from torch.serialization import validate_cuda_device
 from torch._six import PY2, PY37, with_metaclass, string_classes, get_function_from_type
->>>>>>> 509df600
 from ..nn.modules.utils import _single, _pair, _triple, _quadruple, \
     _list_with_default
 from torch.utils import set_module
@@ -183,16 +176,12 @@
         Returns:
             A :class:`ScriptModule` object.
 
-<<<<<<< HEAD
-        Example: ::
-=======
         Example:
 
         .. testcode::
 
             import torch
             import io
->>>>>>> 509df600
 
             torch.jit.load('scriptmodule.pt')
 
@@ -245,48 +234,7 @@
             (sys.version_info[0] == 3 and isinstance(f, pathlib.Path)):
         cpp_module = torch._C.import_ir_module(cu, f, map_location, _extra_files)
     else:
-<<<<<<< HEAD
-        torch._C.import_ir_module_from_buffer(module_lookup, f.read(), map_location, _extra_files)
-
-    return m
-
-
-def save(m, f, _extra_files=DEFAULT_EXTRA_FILES_MAP):
-    """
-        Save an offline version of this module for use in a separate process. The saved
-        module serializes all of the methods, submodules, parameters, and attributes of this
-        module. It can be loaded into the C++ API using ``torch::jit::load(filename)`` or into the Python
-        API with ``torch.jit.load(filename)``.
-
-        To be able to save a module, it must not make any calls to native Python functions.
-        This means that all submodules must be subclasses of ``torch.jit.ScriptModule`` as well.
-
-        .. DANGER::
-           All modules, no matter their device, are always loaded onto the CPU during loading.
-           This is different from :func:`torch.load`'s semantics and may change in the future.
-
-        Arguments:
-            m: a ScriptModule to save
-            f: a file-like object (has to implement write and flush) or a string
-               containing a file name
-            _extra_files: Map from filename to contents which will be stored as part of 'f'
-
-        .. warning::
-            If you are using Python 2, ``torch.save`` does NOT support ``StringIO.StringIO``
-            as a valid file-like object. This is because the write method should return
-            the number of bytes written; ``StringIO.write()`` does not do this.
-
-            Please use something like ``io.BytesIO`` instead.
-
-        Example: ::
-
-            m = torch.jit.ScriptModule()
-
-            # Save to file
-            torch.jit.save(m, 'scriptmodule.pt')
-=======
         cpp_module = torch._C.import_ir_module_from_buffer(cu, f.read(), map_location, _extra_files)
->>>>>>> 509df600
 
     # TODO: Pretty sure this approach loses ConstSequential status and such
     return torch.jit._recursive.wrap_cpp_module(cpp_module)
@@ -1602,120 +1550,6 @@
         as Python functions, but in ``ScriptModule``\s methods are implemented as
         TorchScript functions,  a statically-typed subset of Python that contains all
         of PyTorch's built-in Tensor operations. This difference allows your
-<<<<<<< HEAD
-        ScriptModules code to run without the need for a Python interpreter.
-
-        ``ScriptModule``\s be created in two ways:
-
-        **Tracing:**
-
-            Using ``torch.jit.trace``, you can turn an existing module or Python
-            function into a TorchScript program. You must provide example inputs,
-            and we run the function, recording the operations performed on all the tensors. We turn the resulting recording
-            into a TorchScript method that is installed as the ``forward`` method of a
-            ``ScriptModule``. This module also contains any parameters that the original
-            module had as well.
-
-            Example (tracing a function)::
-
-                import torch
-                def foo(x, y):
-                    return 2 * x + y
-                traced_foo = torch.jit.trace(foo, (torch.rand(3), torch.rand(3)))
-
-            .. note::
-                Tracing a function will construct a ``ScriptModule`` with a single
-                ``forward`` method that implements the function. The resulting
-                ``ScriptModule`` has no parameters or attributes.
-
-            Example (tracing an existing module)::
-
-                import torch
-                import torchvision
-                traced_net = torch.jit.trace(torchvision.models.resnet18(),
-                                             torch.rand(1, 3, 224, 224))
-
-            .. note::
-
-                Tracing only records operations done when the given function is run on the given
-                tensors. Therefore, the returned ``ScriptModule`` will always run the same traced
-                graph on any input. This has some important implications when your module is
-                expected to run different sets of operations, depending on the input and/or the
-                module state. For example,
-
-                    + Tracing will not record any control-flow like if-statements or loops. When
-                      this control-flow is constant across your module, this is fine and it often
-                      inlines the control-flow decisions. But sometimes the control-flow is
-                      actually part of the model itself. For instance, a recurrent network is
-                      a loop over the (possibly dynamic) length of an input sequence.
-
-                    + In the returned ``ScriptModule``, operations that have different behaviors
-                      in ``training`` and ``eval`` modes will always behave as if it is in the
-                      mode it was in during tracing, no matter which mode the ``ScriptModule``
-                      is in.
-
-                In cases like these, tracing would not be appropriate and scripting is a better
-                choice.
-
-        **Scripting:**
-
-            You can write TorchScript code directly using Python syntax. You do this
-            using the ``@torch.jit.script`` decorator (for functions) or
-            ``@torch.jit.script_method`` decorator (for methods) on subclasses of
-            ``ScriptModule``. With this decorator the body of the annotated function is
-            directly translated into TorchScript. TorchScript itself is a subset of
-            the Python language, so not all features in Python work, but we provide
-            enough functionality to compute on tensors and do control-dependent
-            operations.
-
-            Example (scripting a function)::
-
-                import torch
-                @torch.jit.script
-                def foo(x, y):
-                    if x.max() > y.max():
-                        r = x
-                    else:
-                        r = y
-                    return r
-
-            .. note::
-                A ``@torch.jit.script`` decorator will construct a ``ScriptModule`` with a single
-                ``forward`` method that implements the function. The resulting
-                ``ScriptModule`` has no parameters or attributes.
-
-            Example (scripting a simple module with a Parameter)::
-
-              import torch
-              class MyModule(torch.jit.ScriptModule):
-                  def __init__(self, N, M):
-                      super(MyModule, self).__init__()
-                      self.weight = torch.nn.Parameter(torch.rand(N, M))
-
-                  @torch.jit.script_method
-                  def forward(self, input):
-                      return self.weight.mv(input)
-
-            Example (scripting a module with traced submodules)::
-
-                import torch
-                import torch.nn as nn
-                import torch.nn.functional as F
-
-                class MyScriptModule(torch.jit.ScriptModule):
-                    def __init__(self):
-                        super(MyScriptModule, self).__init__()
-                        # torch.jit.trace produces a ScriptModule's conv1 and conv2
-                        self.conv1 = torch.jit.trace(nn.Conv2d(1, 20, 5), torch.rand(1, 1, 16, 16))
-                        self.conv2 = torch.jit.trace(nn.Conv2d(20, 20, 5), torch.rand(1, 20, 16, 16))
-
-                    @torch.jit.script_method
-                    def forward(self, input):
-                      input = F.relu(self.conv1(input))
-                      input = F.relu(self.conv2(input))
-                      return input
-        """
-=======
         ``ScriptModule``\s code to run without the need for a Python interpreter.
 
         ``ScriptModule``\s should not be created manually, instead use
@@ -1725,7 +1559,6 @@
         * Tracing records the tensor operations as executed with a set of example inputs and uses these
           operations to construct a computation graph. You can use the full dynamic behavior of Python with tracing,
           but values other than Tensors and control flow aren't captured in the graph.
->>>>>>> 509df600
 
         * Scripting inspects the Python code of the model
           and compiles it to TorchScript. Scripting allows the use of many `types`_ of values and supports dynamic control flow.
