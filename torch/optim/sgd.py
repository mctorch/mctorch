import torch
from .optimizer import Optimizer, required


class SGD(Optimizer):
    r"""Implements stochastic gradient descent (optionally with momentum).

    Nesterov momentum is based on the formula from
    `On the importance of initialization and momentum in deep learning`__.

    Args:
        params (iterable): iterable of parameters to optimize or dicts defining
            parameter groups
        lr (float): learning rate
        momentum (float, optional): momentum factor (default: 0)
        weight_decay (float, optional): weight decay (L2 penalty) (default: 0)
        dampening (float, optional): dampening for momentum (default: 0)
        nesterov (bool, optional): enables Nesterov momentum (default: False)

    Example:
        >>> optimizer = torch.optim.SGD(model.parameters(), lr=0.1, momentum=0.9)
        >>> optimizer.zero_grad()
        >>> loss_fn(model(input), target).backward()
        >>> optimizer.step()

    __ http://www.cs.toronto.edu/%7Ehinton/absps/momentum.pdf

    .. note::
        The implementation of SGD with Momentum/Nesterov subtly differs from
        Sutskever et. al. and implementations in some other frameworks.

        Considering the specific case of Momentum, the update can be written as

        .. math::
            \begin{aligned}
                v_{t+1} & = \mu * v_{t} + g_{t+1}, \\
                p_{t+1} & = p_{t} - \text{lr} * v_{t+1},
            \end{aligned}

        where :math:`p`, :math:`g`, :math:`v` and :math:`\mu` denote the 
        parameters, gradient, velocity, and momentum respectively.

        This is in contrast to Sutskever et. al. and
        other frameworks which employ an update of the form

        .. math::
            \begin{aligned}
                v_{t+1} & = \mu * v_{t} + \text{lr} * g_{t+1}, \\
                p_{t+1} & = p_{t} - v_{t+1}.
            \end{aligned}

        The Nesterov version is analogously modified.
    """

    def __init__(self, params, lr=required, momentum=0, dampening=0,
                 weight_decay=0, nesterov=False):
        if lr is not required and lr < 0.0:
            raise ValueError("Invalid learning rate: {}".format(lr))
        if momentum < 0.0:
            raise ValueError("Invalid momentum value: {}".format(momentum))
        if weight_decay < 0.0:
            raise ValueError("Invalid weight_decay value: {}".format(weight_decay))

        defaults = dict(lr=lr, momentum=momentum, dampening=dampening,
                        weight_decay=weight_decay, nesterov=nesterov)
        if nesterov and (momentum <= 0 or dampening != 0):
            raise ValueError("Nesterov momentum requires a momentum and zero dampening")
        super(SGD, self).__init__(params, defaults)

    def __setstate__(self, state):
        super(SGD, self).__setstate__(state)
        for group in self.param_groups:
            group.setdefault('nesterov', False)

    @torch.no_grad()
    def step(self, closure=None):
        """Performs a single optimization step.

        Also added case where parameter is constrained to a manifold.
        Current implementation just supports normal SGD update without
        momentum.

        Arguments:
            closure (callable, optional): A closure that reevaluates the model
                and returns the loss.
        """
        loss = None
        if closure is not None:
            with torch.enable_grad():
                loss = closure()

        for group in self.param_groups:
            weight_decay = group['weight_decay']
            momentum = group['momentum']
            dampening = group['dampening']
            nesterov = group['nesterov']

            for p in group['params']:
                if p.grad is None:
                    continue
                if not hasattr(p, 'manifold') or p.manifold is None:
                    d_p = p.grad
                    if weight_decay != 0:
                        d_p = d_p.add(p, alpha=weight_decay)
                    if momentum != 0:
                        param_state = self.state[p]
                        if 'momentum_buffer' not in param_state:
                            buf = param_state['momentum_buffer'] = torch.clone(d_p).detach()
                        else:
                            buf = param_state['momentum_buffer']
                            buf.mul_(momentum).add_(d_p, alpha=1 - dampening)
                        if nesterov:
                            d_p = d_p.add(buf, alpha=momentum)
                        else:
                            d_p = buf

                    p.add_(d_p, alpha=-group['lr'])
                else:
<<<<<<< HEAD
                    p.add_(p.manifold.retr(p.data,
                                -group['lr'] * p.grad.data) - p.data)
=======
                    p.data.add_(p.manifold.retr(p.data,
                                -group['lr'] * p.rgrad.data) - p.data)
>>>>>>> b320cecd
        return loss<|MERGE_RESOLUTION|>--- conflicted
+++ resolved
@@ -116,11 +116,6 @@
 
                     p.add_(d_p, alpha=-group['lr'])
                 else:
-<<<<<<< HEAD
-                    p.add_(p.manifold.retr(p.data,
-                                -group['lr'] * p.grad.data) - p.data)
-=======
                     p.data.add_(p.manifold.retr(p.data,
                                 -group['lr'] * p.rgrad.data) - p.data)
->>>>>>> b320cecd
         return loss