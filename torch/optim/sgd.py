--- conflicted
+++ resolved
@@ -92,7 +92,6 @@
             for p in group['params']:
                 if p.grad is None:
                     continue
-<<<<<<< HEAD
                 if not hasattr(p, 'manifold') or p.manifold is None:
                     d_p = p.grad.data
                     if weight_decay != 0:
@@ -100,8 +99,7 @@
                     if momentum != 0:
                         param_state = self.state[p]
                         if 'momentum_buffer' not in param_state:
-                            buf = param_state['momentum_buffer'] = torch.zeros_like(p.data)
-                            buf.mul_(momentum).add_(d_p)
+                            buf = param_state['momentum_buffer'] = torch.clone(d_p).detach()
                         else:
                             buf = param_state['momentum_buffer']
                             buf.mul_(momentum).add_(1 - dampening, d_p)
@@ -114,23 +112,4 @@
                 else:
                     p.data.add_(p.manifold.retr(p.data,
                                 -group['lr'] * p.rgrad.data) - p.data)
-=======
-                d_p = p.grad.data
-                if weight_decay != 0:
-                    d_p.add_(weight_decay, p.data)
-                if momentum != 0:
-                    param_state = self.state[p]
-                    if 'momentum_buffer' not in param_state:
-                        buf = param_state['momentum_buffer'] = torch.clone(d_p).detach()
-                    else:
-                        buf = param_state['momentum_buffer']
-                        buf.mul_(momentum).add_(1 - dampening, d_p)
-                    if nesterov:
-                        d_p = d_p.add(momentum, buf)
-                    else:
-                        d_p = buf
-
-                p.data.add_(-group['lr'], d_p)
->>>>>>> fb6347d9
-
         return loss