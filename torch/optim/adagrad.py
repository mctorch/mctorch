import torch
from .optimizer import Optimizer


class Adagrad(Optimizer):
    """Implements Adagrad algorithm.

    It has been proposed in `Adaptive Subgradient Methods for Online Learning
    and Stochastic Optimization`_.

    Arguments:
        params (iterable): iterable of parameters to optimize or dicts defining
            parameter groups
        lr (float, optional): learning rate (default: 1e-2)
        lr_decay (float, optional): learning rate decay (default: 0)
        weight_decay (float, optional): weight decay (L2 penalty) (default: 0)
        eps (float, optional): term added to the denominator to improve
            numerical stability (default: 1e-10)

    .. _Adaptive Subgradient Methods for Online Learning and Stochastic
        Optimization: http://jmlr.org/papers/v12/duchi11a.html
    """

    def __init__(self, params, lr=1e-2, lr_decay=0, weight_decay=0, initial_accumulator_value=0, eps=1e-10):
        if not 0.0 <= lr:
            raise ValueError("Invalid learning rate: {}".format(lr))
        if not 0.0 <= lr_decay:
            raise ValueError("Invalid lr_decay value: {}".format(lr_decay))
        if not 0.0 <= weight_decay:
            raise ValueError("Invalid weight_decay value: {}".format(weight_decay))
        if not 0.0 <= initial_accumulator_value:
            raise ValueError("Invalid initial_accumulator_value value: {}".format(initial_accumulator_value))
        if not 0.0 <= eps:
            raise ValueError("Invalid epsilon value: {}".format(eps))

        defaults = dict(lr=lr, lr_decay=lr_decay, eps=eps, weight_decay=weight_decay,
                        initial_accumulator_value=initial_accumulator_value)
        super(Adagrad, self).__init__(params, defaults)

        for group in self.param_groups:
            for p in group['params']:
                state = self.state[p]
                state['step'] = 0
                state['sum'] = torch.full_like(p.data, initial_accumulator_value, memory_format=torch.preserve_format)

    def share_memory(self):
        for group in self.param_groups:
            for p in group['params']:
                state = self.state[p]
                state['sum'].share_memory_()

    def step(self, closure=None):
        """Performs a single optimization step.

        Arguments:
            closure (callable, optional): A closure that reevaluates the model
                and returns the loss.
        """
        loss = None
        if closure is not None:
            loss = closure()

        for group in self.param_groups:
            for p in group['params']:
                if p.grad is None:
                    continue

                grad = p.grad.data
                state = self.state[p]

                state['step'] += 1

                clr = group['lr'] / (1 + (state['step'] - 1) * group['lr_decay'])

<<<<<<< HEAD
                if not hasattr(p, 'manifold') or p.manifold is None:
                    if group['weight_decay'] != 0:
                        if p.grad.data.is_sparse:
                            raise RuntimeError("weight_decay option is not compatible with sparse gradients")
                        grad = grad.add(group['weight_decay'], p.data)

                    if grad.is_sparse:
                        grad = grad.coalesce()  # the update is non-linear so indices must be unique
                        grad_indices = grad._indices()
                        grad_values = grad._values()
                        size = grad.size()

                        def make_sparse(values):
                            constructor = grad.new
                            if grad_indices.dim() == 0 or values.dim() == 0:
                                return constructor().resize_as_(grad)
                            return constructor(grad_indices, values, size)
                        state['sum'].add_(make_sparse(grad_values.pow(2)))
                        std = state['sum']._sparse_mask(grad)
                        std_values = std._values().sqrt_().add_(1e-10)
                        p.data.add_(-clr, make_sparse(grad_values / std_values))
                    else:
                        state['sum'].addcmul_(1, grad, grad)
                        std = state['sum'].sqrt().add_(1e-10)
                        p.data.addcdiv_(-clr, grad, std)
                else:
                    if grad.is_sparse:
                        raise RuntimeError('Adagrad with manifold doesn\'t support sparse gradients')
                    rgrad = p.rgrad.data
                    state['sum'].add_(rgrad.pow(2))
                    std = state['sum'].sqrt().add_(1e-10)
                    modified_rgrad = p.manifold.proj(p.data, rgrad/std)
                    p.data.add_(p.manifold.retr(p.data, -clr * modified_rgrad)
                                - p.data)
=======
                if grad.is_sparse:
                    grad = grad.coalesce()  # the update is non-linear so indices must be unique
                    grad_indices = grad._indices()
                    grad_values = grad._values()
                    size = grad.size()

                    def make_sparse(values):
                        constructor = grad.new
                        if grad_indices.dim() == 0 or values.dim() == 0:
                            return constructor().resize_as_(grad)
                        return constructor(grad_indices, values, size)
                    state['sum'].add_(make_sparse(grad_values.pow(2)))
                    std = state['sum'].sparse_mask(grad)
                    std_values = std._values().sqrt_().add_(group['eps'])
                    p.data.add_(-clr, make_sparse(grad_values / std_values))
                else:
                    state['sum'].addcmul_(1, grad, grad)
                    std = state['sum'].sqrt().add_(group['eps'])
                    p.data.addcdiv_(-clr, grad, std)
>>>>>>> 509df600

        return loss<|MERGE_RESOLUTION|>--- conflicted
+++ resolved
@@ -72,7 +72,6 @@
 
                 clr = group['lr'] / (1 + (state['step'] - 1) * group['lr_decay'])
 
-<<<<<<< HEAD
                 if not hasattr(p, 'manifold') or p.manifold is None:
                     if group['weight_decay'] != 0:
                         if p.grad.data.is_sparse:
@@ -91,12 +90,12 @@
                                 return constructor().resize_as_(grad)
                             return constructor(grad_indices, values, size)
                         state['sum'].add_(make_sparse(grad_values.pow(2)))
-                        std = state['sum']._sparse_mask(grad)
-                        std_values = std._values().sqrt_().add_(1e-10)
+                        std = state['sum'].sparse_mask(grad)
+                        std_values = std._values().sqrt_().add_(group['eps'])
                         p.data.add_(-clr, make_sparse(grad_values / std_values))
                     else:
                         state['sum'].addcmul_(1, grad, grad)
-                        std = state['sum'].sqrt().add_(1e-10)
+                        std = state['sum'].sqrt().add_(group['eps'])
                         p.data.addcdiv_(-clr, grad, std)
                 else:
                     if grad.is_sparse:
@@ -107,26 +106,4 @@
                     modified_rgrad = p.manifold.proj(p.data, rgrad/std)
                     p.data.add_(p.manifold.retr(p.data, -clr * modified_rgrad)
                                 - p.data)
-=======
-                if grad.is_sparse:
-                    grad = grad.coalesce()  # the update is non-linear so indices must be unique
-                    grad_indices = grad._indices()
-                    grad_values = grad._values()
-                    size = grad.size()
-
-                    def make_sparse(values):
-                        constructor = grad.new
-                        if grad_indices.dim() == 0 or values.dim() == 0:
-                            return constructor().resize_as_(grad)
-                        return constructor(grad_indices, values, size)
-                    state['sum'].add_(make_sparse(grad_values.pow(2)))
-                    std = state['sum'].sparse_mask(grad)
-                    std_values = std._values().sqrt_().add_(group['eps'])
-                    p.data.add_(-clr, make_sparse(grad_values / std_values))
-                else:
-                    state['sum'].addcmul_(1, grad, grad)
-                    std = state['sum'].sqrt().add_(group['eps'])
-                    p.data.addcdiv_(-clr, grad, std)
->>>>>>> 509df600
-
         return loss