--- conflicted
+++ resolved
@@ -4,22 +4,6 @@
 enough, so that more sophisticated ones can be also easily integrated in the
 future.
 """
-
-<<<<<<< HEAD
-from .adadelta import Adadelta
-from .adagrad import Adagrad
-from .adam import Adam
-from .sparse_adam import SparseAdam
-from .adamax import Adamax
-from .asgd import ASGD
-from .sgd import SGD
-from .rprop import Rprop
-from .rmsprop import RMSprop
-from .optimizer import Optimizer
-from .lbfgs import LBFGS
-from .conjugate_gradient import ConjugateGradient
-from . import lr_scheduler
-=======
 from .adadelta import Adadelta  # noqa: F401
 from .adagrad import Adagrad  # noqa: F401
 from .adam import Adam  # noqa: F401
@@ -31,8 +15,8 @@
 from .rmsprop import RMSprop  # noqa: F401
 from .optimizer import Optimizer  # noqa: F401
 from .lbfgs import LBFGS  # noqa: F401
+from .conjugate_gradient import ConjugateGradient  # noqa: F401
 from . import lr_scheduler  # noqa: F401
->>>>>>> fb6347d9
 
 del adadelta
 del adagrad
