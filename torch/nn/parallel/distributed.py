--- conflicted
+++ resolved
@@ -198,10 +198,6 @@
                                        module's ``forward`` function.
                                        Parameters that don't receive gradients as
                                        part of this graph are preemptively marked
-<<<<<<< HEAD
-                                       as being ready to be reduced.
-                                       (default: ``False``)
-=======
                                        as being ready to be reduced. Note that all
                                        ``forward`` outputs that are derived from
                                        module parameters must participate in
@@ -212,7 +208,6 @@
                                        module parameters that are otherwise unused can
                                        be detached from the autograd graph using
                                        ``torch.Tensor.detach``. (default: ``False``)
->>>>>>> 509df600
         check_reduction: when setting to ``True``, it enables DistributedDataParallel
                          to automatically check if the previous iteration's
                          backward reductions were successfully issued at the
@@ -456,12 +451,8 @@
         else:
             output = self.module(*inputs, **kwargs)
 
-<<<<<<< HEAD
-        if torch.is_grad_enabled():
-=======
         if torch.is_grad_enabled() and self.require_backward_grad_sync:
             self.require_forward_param_sync = True
->>>>>>> 509df600
             # We'll return the output object verbatim since it is a freeform
             # object. We need to find any tensors in this object, though,
             # because we need to figure out which parameters were used during
@@ -471,12 +462,9 @@
                 self.reducer.prepare_for_backward(list(_find_tensors(output)))
             else:
                 self.reducer.prepare_for_backward([])
-<<<<<<< HEAD
-=======
         else:
             self.require_forward_param_sync = False
 
->>>>>>> 509df600
         return output
 
     def scatter(self, inputs, kwargs, device_ids):
