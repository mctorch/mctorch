import torch
<<<<<<< HEAD
import weakref
=======
from collections import OrderedDict
>>>>>>> fb6347d9


class Parameter(torch.Tensor):
    r"""A kind of Tensor that is to be considered a module parameter.

    Parameters are :class:`~torch.Tensor` subclasses, that have a
    very special property when used with :class:`Module` s - when they're
    assigned as Module attributes they are automatically added to the list of
    its parameters, and will appear e.g. in :meth:`~Module.parameters` iterator.
    Assigning a Tensor doesn't have such effect. This is because one might
    want to cache some temporary state, like last hidden state of the RNN, in
    the model. If there was no such class as :class:`Parameter`, these
    temporaries would get registered too.

    In case manifold parameter is set, on every update to grad variable it also
    calculates rgrad which is reimannian gradient for consrained update.
    Also all the optimizers should implement constrained updates in case
    manifold is set.

    Arguments:
        data (Tensor): parameter tensor.
        requires_grad (bool, optional): if the parameter requires gradient. See
            :ref:`excluding-subgraphs` for more details. Default: `True`
        manifold (Manifold): if the manifold object is given than the parameter
            tensor shape and values will be constrained on manifold shape and
            values
    """
<<<<<<< HEAD
    def __new__(cls, data=None, requires_grad=True, manifold=None):
=======

    def __new__(cls, data=None, requires_grad=True):
>>>>>>> fb6347d9
        if data is None:
            if manifold is not None:
                data = manifold.rand()
            else:
                data = torch.Tensor()
        return torch.Tensor._make_subclass(cls, data, requires_grad)

<<<<<<< HEAD
    def __init__(self, data=None, requires_grad=True, manifold=None):
        self._manifold = manifold
        self._rgrad = None
        if manifold is not None:
            assert manifold.size() == self.size()
            self.register_rgrad_hook()
=======
    def __deepcopy__(self, memo):
        if id(self) in memo:
            return memo[id(self)]
        else:
            result = type(self)(self.data.clone(), self.requires_grad)
            memo[id(self)] = result
            return result
>>>>>>> fb6347d9

    def __repr__(self):
        return 'Parameter containing:\n' + super(Parameter, self).__repr__()

    def __reduce_ex__(self, proto):
<<<<<<< HEAD
        return Parameter, (super(Parameter, self), self.requires_grad)

    def register_rgrad_hook(self):
        weak_self = weakref.ref(self)

        def calculate_rgrad(grad):
            var = weak_self()
            if var is None or var._manifold is None:
                return
            var._rgrad = var._manifold.egrad2rgrad(self.data, grad)

        self.register_hook(calculate_rgrad)

    @property
    def manifold(self):
        return self._manifold

    @property
    def rgrad(self):
        if self._manifold is not None:
            return self._rgrad
=======
        # See Note [Don't serialize hooks]
        return (
            torch._utils._rebuild_parameter,
            (self.data, self.requires_grad, OrderedDict())
        )
>>>>>>> fb6347d9
<|MERGE_RESOLUTION|>--- conflicted
+++ resolved
@@ -1,10 +1,5 @@
 import torch
-<<<<<<< HEAD
-import weakref
-=======
 from collections import OrderedDict
->>>>>>> fb6347d9
-
 
 class Parameter(torch.Tensor):
     r"""A kind of Tensor that is to be considered a module parameter.
@@ -31,12 +26,7 @@
             tensor shape and values will be constrained on manifold shape and
             values
     """
-<<<<<<< HEAD
     def __new__(cls, data=None, requires_grad=True, manifold=None):
-=======
-
-    def __new__(cls, data=None, requires_grad=True):
->>>>>>> fb6347d9
         if data is None:
             if manifold is not None:
                 data = manifold.rand()
@@ -44,29 +34,23 @@
                 data = torch.Tensor()
         return torch.Tensor._make_subclass(cls, data, requires_grad)
 
-<<<<<<< HEAD
     def __init__(self, data=None, requires_grad=True, manifold=None):
         self._manifold = manifold
         self._rgrad = None
         if manifold is not None:
             assert manifold.size() == self.size()
             self.register_rgrad_hook()
-=======
+
     def __deepcopy__(self, memo):
         if id(self) in memo:
             return memo[id(self)]
         else:
-            result = type(self)(self.data.clone(), self.requires_grad)
+            result = type(self)(self.data.clone(), self.requires_grad, self.manifold)
             memo[id(self)] = result
             return result
->>>>>>> fb6347d9
 
     def __repr__(self):
         return 'Parameter containing:\n' + super(Parameter, self).__repr__()
-
-    def __reduce_ex__(self, proto):
-<<<<<<< HEAD
-        return Parameter, (super(Parameter, self), self.requires_grad)
 
     def register_rgrad_hook(self):
         weak_self = weakref.ref(self)
@@ -87,10 +71,10 @@
     def rgrad(self):
         if self._manifold is not None:
             return self._rgrad
-=======
+
+    def __reduce_ex__(self, proto):
         # See Note [Don't serialize hooks]
         return (
             torch._utils._rebuild_parameter,
-            (self.data, self.requires_grad, OrderedDict())
-        )
->>>>>>> fb6347d9
+            (self.data, self.requires_grad, self.manifold, OrderedDict())
+        )