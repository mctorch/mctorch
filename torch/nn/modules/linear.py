--- conflicted
+++ resolved
@@ -5,11 +5,7 @@
 from .. import functional as F
 from .. import init
 from .module import Module
-<<<<<<< HEAD
 from ..manifolds import create_manifold_parameter
-from ..._jit_internal import weak_module, weak_script_method
-=======
->>>>>>> 509df600
 
 
 class Identity(Module):
