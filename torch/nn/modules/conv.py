# coding=utf-8
import math
import torch
from torch.nn.parameter import Parameter
from .. import functional as F
from .. import init
from .module import Module
<<<<<<< HEAD
from .utils import _single, _pair, _triple, multiply_tuple
from ..manifolds import create_manifold_parameter
=======
from .utils import _single, _pair, _triple
from ..._jit_internal import weak_module, weak_script_method, List
>>>>>>> fb6347d9


@weak_module
class _ConvNd(Module):

<<<<<<< HEAD
    def __init__(self, in_channels, out_channels, kernel_size, stride, padding,
                 dilation, transposed, output_padding, groups, bias, weight_manifold, transpose_flag):
=======
    __constants__ = ['stride', 'padding', 'dilation', 'groups', 'bias', 'padding_mode']

    def __init__(self, in_channels, out_channels, kernel_size, stride,
                 padding, dilation, transposed, output_padding,
                 groups, bias, padding_mode):
>>>>>>> fb6347d9
        super(_ConvNd, self).__init__()
        if in_channels % groups != 0:
            raise ValueError('in_channels must be divisible by groups')
        if out_channels % groups != 0:
            raise ValueError('out_channels must be divisible by groups')
        self.in_channels = in_channels
        self.out_channels = out_channels
        self.kernel_size = kernel_size
        self.stride = stride
        self.padding = padding
        self.dilation = dilation
        self.transposed = transposed
        self.output_padding = output_padding
        self.groups = groups
<<<<<<< HEAD
        self.weight_manifold = weight_manifold
        self.transpose_flag = transpose_flag
        self._init_weight_matrix()
=======
        self.padding_mode = padding_mode
        if transposed:
            self.weight = Parameter(torch.Tensor(
                in_channels, out_channels // groups, *kernel_size))
        else:
            self.weight = Parameter(torch.Tensor(
                out_channels, in_channels // groups, *kernel_size))
>>>>>>> fb6347d9
        if bias:
            self.bias = Parameter(torch.Tensor(out_channels))
        else:
            self.register_parameter('bias', None)
        self.reset_parameters()

    def reset_parameters(self):
<<<<<<< HEAD
        n = self.in_channels
        if self.weight_manifold is None:
            init.kaiming_uniform_(self.weight, a=math.sqrt(5))
        else:
            init.manifold_random_(self._weight)
=======
        init.kaiming_uniform_(self.weight, a=math.sqrt(5))
>>>>>>> fb6347d9
        if self.bias is not None:
            fan_in, _ = init._calculate_fan_in_and_fan_out(self.weight)
            bound = 1 / math.sqrt(fan_in)
            init.uniform_(self.bias, -bound, bound)

    def _init_weight_matrix(self):
        if self.weight_manifold is None:
            if self.transposed:
                self.weight = Parameter(torch.Tensor(
                    self.in_channels, self.out_channels // self.groups, *self.kernel_size))
            else:
                self.weight = Parameter(torch.Tensor(
                    self.out_channels, self.in_channels // self.groups, *self.kernel_size))
        else:
            kernel_mult = multiply_tuple(self.kernel_size)
            if self.transposed:
                weight_shape = (self.in_channels, (self.out_channels // self.groups) * kernel_mult)
                kernel_shape = (self.in_channels, self.out_channels // self.groups, *self.kernel_size)
            else:
                weight_shape = (self.out_channels, (self.in_channels // self.groups) * kernel_mult)
                kernel_shape = (self.out_channels, self.in_channels // self.groups, *self.kernel_size)

            self.transpose_flag, self._weight = create_manifold_parameter(
                self.weight_manifold, weight_shape, self.transpose_flag)
            if self.transpose_flag:
                self.weight = self._weight.transpose(-2, -1).view(*kernel_shape)
            else:
                self.weight = self._weight.view(*kernel_shape)

    def extra_repr(self):
        s = ('{in_channels}, {out_channels}, kernel_size={kernel_size}'
             ', stride={stride}')
        if self.padding != (0,) * len(self.padding):
            s += ', padding={padding}'
        if self.dilation != (1,) * len(self.dilation):
            s += ', dilation={dilation}'
        if self.output_padding != (0,) * len(self.output_padding):
            s += ', output_padding={output_padding}'
        if self.groups != 1:
            s += ', groups={groups}'
        if self.bias is None:
            s += ', bias=False'
        return s.format(**self.__dict__)


@weak_module
class Conv1d(_ConvNd):
    r"""Applies a 1D convolution over an input signal composed of several input
    planes.

    In the simplest case, the output value of the layer with input size
    :math:`(N, C_{\text{in}}, L)` and output :math:`(N, C_{\text{out}}, L_{\text{out}})` can be
    precisely described as:

    .. math::
        \text{out}(N_i, C_{\text{out}_j}) = \text{bias}(C_{\text{out}_j}) +
        \sum_{k = 0}^{C_{in} - 1} \text{weight}(C_{\text{out}_j}, k)
        \star \text{input}(N_i, k)

    where :math:`\star` is the valid `cross-correlation`_ operator,
    :math:`N` is a batch size, :math:`C` denotes a number of channels,
    :math:`L` is a length of signal sequence.

    * :attr:`stride` controls the stride for the cross-correlation, a single
      number or a one-element tuple.

    * :attr:`padding` controls the amount of implicit zero-paddings on both sides
      for :attr:`padding` number of points.

    * :attr:`dilation` controls the spacing between the kernel points; also
      known as the à trous algorithm. It is harder to describe, but this `link`_
      has a nice visualization of what :attr:`dilation` does.

    * :attr:`groups` controls the connections between inputs and outputs.
      :attr:`in_channels` and :attr:`out_channels` must both be divisible by
      :attr:`groups`. For example,

        * At groups=1, all inputs are convolved to all outputs.
        * At groups=2, the operation becomes equivalent to having two conv
          layers side by side, each seeing half the input channels,
          and producing half the output channels, and both subsequently
          concatenated.
        * At groups= :attr:`in_channels`, each input channel is convolved with
          its own set of filters,
          of size
          :math:`\left\lfloor\frac{out\_channels}{in\_channels}\right\rfloor`.

    .. note::

        Depending of the size of your kernel, several (of the last)
        columns of the input might be lost, because it is a valid
        `cross-correlation`_, and not a full `cross-correlation`_.
        It is up to the user to add proper padding.

    .. note::

        When `groups == in_channels` and `out_channels == K * in_channels`,
        where `K` is a positive integer, this operation is also termed in
        literature as depthwise convolution.

        In other words, for an input of size :math:`(N, C_{in}, L_{in})`,
        a depthwise convolution with a depthwise multiplier `K`, can be constructed by arguments
        :math:`(C_\text{in}=C_{in}, C_\text{out}=C_{in} \times K, ..., \text{groups}=C_{in})`.

    .. include:: cudnn_deterministic.rst

    Args:
        in_channels (int): Number of channels in the input image
        out_channels (int): Number of channels produced by the convolution
        kernel_size (int or tuple): Size of the convolving kernel
        stride (int or tuple, optional): Stride of the convolution. Default: 1
        padding (int or tuple, optional): Zero-padding added to both sides of
            the input. Default: 0
        padding_mode (string, optional). Accepted values `zeros` and `circular` Default: `zeros`
        dilation (int or tuple, optional): Spacing between kernel
            elements. Default: 1
        groups (int, optional): Number of blocked connections from input
            channels to output channels. Default: 1
        bias (bool, optional): If ``True``, adds a learnable bias to the output. Default: ``True``
        weight_manifold: If set convolution weight matrix is constrained on manifold space. 
            weight_manifold shape is `in_channels * (out_channels * kernel_size)` 
            or transpose of it.
        trnaspose_flas: This is used only when weight_manifold shape is vague
            Default: ``False``

    Shape:
        - Input: :math:`(N, C_{in}, L_{in})`
        - Output: :math:`(N, C_{out}, L_{out})` where

          .. math::
              L_{out} = \left\lfloor\frac{L_{in} + 2 \times \text{padding} - \text{dilation}
                        \times (\text{kernel\_size} - 1) - 1}{\text{stride}} + 1\right\rfloor

    Attributes:
        weight (Tensor): the learnable weights of the module of shape
            :math:`(\text{out\_channels}, \frac{\text{in\_channels}}{\text{groups}}, \text{kernel\_size})`.
            The values of these weights are sampled from
            :math:`\mathcal{U}(-\sqrt{k}, \sqrt{k})` where
            :math:`k = \frac{1}{C_\text{in} * \text{kernel\_size}}`
        bias (Tensor):   the learnable bias of the module of shape
            (out_channels). If :attr:`bias` is ``True``, then the values of these weights are
            sampled from :math:`\mathcal{U}(-\sqrt{k}, \sqrt{k})` where
            :math:`k = \frac{1}{C_\text{in} * \text{kernel\_size}}`

    Examples::

        >>> m = nn.Conv1d(16, 33, 3, stride=2)
        >>> input = torch.randn(20, 16, 50)
        >>> output = m(input)

    .. _cross-correlation:
        https://en.wikipedia.org/wiki/Cross-correlation

    .. _link:
        https://github.com/vdumoulin/conv_arithmetic/blob/master/README.md
    """

<<<<<<< HEAD
    def __init__(self, in_channels, out_channels, kernel_size, stride=1, padding=0,
                 dilation=1, groups=1, bias=True, weight_manifold=None, transpose_flag=False):
=======
    def __init__(self, in_channels, out_channels, kernel_size, stride=1,
                 padding=0, dilation=1, groups=1,
                 bias=True, padding_mode='zeros'):
>>>>>>> fb6347d9
        kernel_size = _single(kernel_size)
        stride = _single(stride)
        padding = _single(padding)
        dilation = _single(dilation)
        super(Conv1d, self).__init__(
            in_channels, out_channels, kernel_size, stride, padding, dilation,
<<<<<<< HEAD
            False, _single(0), groups, bias, weight_manifold, transpose_flag)
=======
            False, _single(0), groups, bias, padding_mode)
>>>>>>> fb6347d9

    @weak_script_method
    def forward(self, input):
        if self.padding_mode == 'circular':
            expanded_padding = ((self.padding[0] + 1) // 2, self.padding[0] // 2)
            return F.conv1d(F.pad(input, expanded_padding, mode='circular'),
                            self.weight, self.bias, self.stride,
                            _single(0), self.dilation, self.groups)
        return F.conv1d(input, self.weight, self.bias, self.stride,
                        self.padding, self.dilation, self.groups)


@weak_module
class Conv2d(_ConvNd):
    r"""Applies a 2D convolution over an input signal composed of several input
    planes.

    In the simplest case, the output value of the layer with input size
    :math:`(N, C_{\text{in}}, H, W)` and output :math:`(N, C_{\text{out}}, H_{\text{out}}, W_{\text{out}})`
    can be precisely described as:

    .. math::
        \text{out}(N_i, C_{\text{out}_j}) = \text{bias}(C_{\text{out}_j}) +
        \sum_{k = 0}^{C_{\text{in}} - 1} \text{weight}(C_{\text{out}_j}, k) \star \text{input}(N_i, k)


    where :math:`\star` is the valid 2D `cross-correlation`_ operator,
    :math:`N` is a batch size, :math:`C` denotes a number of channels,
    :math:`H` is a height of input planes in pixels, and :math:`W` is
    width in pixels.

    * :attr:`stride` controls the stride for the cross-correlation, a single
      number or a tuple.

    * :attr:`padding` controls the amount of implicit zero-paddings on both
      sides for :attr:`padding` number of points for each dimension.

    * :attr:`dilation` controls the spacing between the kernel points; also
      known as the à trous algorithm. It is harder to describe, but this `link`_
      has a nice visualization of what :attr:`dilation` does.

    * :attr:`groups` controls the connections between inputs and outputs.
      :attr:`in_channels` and :attr:`out_channels` must both be divisible by
      :attr:`groups`. For example,

        * At groups=1, all inputs are convolved to all outputs.
        * At groups=2, the operation becomes equivalent to having two conv
          layers side by side, each seeing half the input channels,
          and producing half the output channels, and both subsequently
          concatenated.
        * At groups= :attr:`in_channels`, each input channel is convolved with
          its own set of filters, of size:
          :math:`\left\lfloor\frac{out\_channels}{in\_channels}\right\rfloor`.

    The parameters :attr:`kernel_size`, :attr:`stride`, :attr:`padding`, :attr:`dilation` can either be:

        - a single ``int`` -- in which case the same value is used for the height and width dimension
        - a ``tuple`` of two ints -- in which case, the first `int` is used for the height dimension,
          and the second `int` for the width dimension

    .. note::

         Depending of the size of your kernel, several (of the last)
         columns of the input might be lost, because it is a valid `cross-correlation`_,
         and not a full `cross-correlation`_.
         It is up to the user to add proper padding.

    .. note::

        When `groups == in_channels` and `out_channels == K * in_channels`,
        where `K` is a positive integer, this operation is also termed in
        literature as depthwise convolution.

        In other words, for an input of size :math:`(N, C_{in}, H_{in}, W_{in})`,
        a depthwise convolution with a depthwise multiplier `K`, can be constructed by arguments
        :math:`(in\_channels=C_{in}, out\_channels=C_{in} \times K, ..., groups=C_{in})`.

    .. include:: cudnn_deterministic.rst

    Args:
        in_channels (int): Number of channels in the input image
        out_channels (int): Number of channels produced by the convolution
        kernel_size (int or tuple): Size of the convolving kernel
        stride (int or tuple, optional): Stride of the convolution. Default: 1
        padding (int or tuple, optional): Zero-padding added to both sides of the input. Default: 0
        padding_mode (string, optional). Accepted values `zeros` and `circular` Default: `zeros`
        dilation (int or tuple, optional): Spacing between kernel elements. Default: 1
        groups (int, optional): Number of blocked connections from input channels to output channels. Default: 1
        bias (bool, optional): If ``True``, adds a learnable bias to the output. Default: ``True``
        weight_manifold: If set convolution weight matrix is constrained on manifold space. 
            weight_manifold shape is `in_channels * (out_channels * ks[0] *ks[1])` 
            or transpose of it.
        trnaspose_flas: This is used only when weight_manifold shape is vague
            Default: ``False``

    Shape:
        - Input: :math:`(N, C_{in}, H_{in}, W_{in})`
        - Output: :math:`(N, C_{out}, H_{out}, W_{out})` where

          .. math::
              H_{out} = \left\lfloor\frac{H_{in}  + 2 \times \text{padding}[0] - \text{dilation}[0]
                        \times (\text{kernel\_size}[0] - 1) - 1}{\text{stride}[0]} + 1\right\rfloor

          .. math::
              W_{out} = \left\lfloor\frac{W_{in}  + 2 \times \text{padding}[1] - \text{dilation}[1]
                        \times (\text{kernel\_size}[1] - 1) - 1}{\text{stride}[1]} + 1\right\rfloor

    Attributes:
        weight (Tensor): the learnable weights of the module of shape
                         :math:`(\text{out\_channels}, \frac{\text{in\_channels}}{\text{groups}},`
                         :math:`\text{kernel\_size[0]}, \text{kernel\_size[1]})`.
                         The values of these weights are sampled from
                         :math:`\mathcal{U}(-\sqrt{k}, \sqrt{k})` where
                         :math:`k = \frac{1}{C_\text{in} * \prod_{i=0}^{1}\text{kernel\_size}[i]}`
        bias (Tensor):   the learnable bias of the module of shape (out_channels). If :attr:`bias` is ``True``,
                         then the values of these weights are
                         sampled from :math:`\mathcal{U}(-\sqrt{k}, \sqrt{k})` where
                         :math:`k = \frac{1}{C_\text{in} * \prod_{i=0}^{1}\text{kernel\_size}[i]}`

    Examples::

        >>> # With square kernels and equal stride
        >>> m = nn.Conv2d(16, 33, 3, stride=2)
        >>> # non-square kernels and unequal stride and with padding
        >>> m = nn.Conv2d(16, 33, (3, 5), stride=(2, 1), padding=(4, 2))
        >>> # non-square kernels and unequal stride and with padding and dilation
        >>> m = nn.Conv2d(16, 33, (3, 5), stride=(2, 1), padding=(4, 2), dilation=(3, 1))
        >>> input = torch.randn(20, 16, 50, 100)
        >>> output = m(input)

    .. _cross-correlation:
        https://en.wikipedia.org/wiki/Cross-correlation

    .. _link:
        https://github.com/vdumoulin/conv_arithmetic/blob/master/README.md
    """
<<<<<<< HEAD

    def __init__(self, in_channels, out_channels, kernel_size, stride=1, padding=0,
                 dilation=1, groups=1, bias=True, weight_manifold=None, transpose_flag=False):
=======
    def __init__(self, in_channels, out_channels, kernel_size, stride=1,
                 padding=0, dilation=1, groups=1,
                 bias=True, padding_mode='zeros'):
>>>>>>> fb6347d9
        kernel_size = _pair(kernel_size)
        stride = _pair(stride)
        padding = _pair(padding)
        dilation = _pair(dilation)
        super(Conv2d, self).__init__(
            in_channels, out_channels, kernel_size, stride, padding, dilation,
<<<<<<< HEAD
            False, _pair(0), groups, bias, weight_manifold, transpose_flag)
=======
            False, _pair(0), groups, bias, padding_mode)
>>>>>>> fb6347d9

    @weak_script_method
    def forward(self, input):
        if self.padding_mode == 'circular':
            expanded_padding = ((self.padding[1] + 1) // 2, self.padding[1] // 2,
                                (self.padding[0] + 1) // 2, self.padding[0] // 2)
            return F.conv2d(F.pad(input, expanded_padding, mode='circular'),
                            self.weight, self.bias, self.stride,
                            _pair(0), self.dilation, self.groups)
        return F.conv2d(input, self.weight, self.bias, self.stride,
                        self.padding, self.dilation, self.groups)


@weak_module
class Conv3d(_ConvNd):
    r"""Applies a 3D convolution over an input signal composed of several input
    planes.

    In the simplest case, the output value of the layer with input size :math:`(N, C_{in}, D, H, W)`
    and output :math:`(N, C_{out}, D_{out}, H_{out}, W_{out})` can be precisely described as:

    .. math::
        out(N_i, C_{out_j}) = bias(C_{out_j}) +
                                \sum_{k = 0}^{C_{in} - 1} weight(C_{out_j}, k) \star input(N_i, k)

    where :math:`\star` is the valid 3D `cross-correlation`_ operator

    * :attr:`stride` controls the stride for the cross-correlation.

    * :attr:`padding` controls the amount of implicit zero-paddings on both
      sides for :attr:`padding` number of points for each dimension.

    * :attr:`dilation` controls the spacing between the kernel points; also known as the à trous algorithm.
      It is harder to describe, but this `link`_ has a nice visualization of what :attr:`dilation` does.

    * :attr:`groups` controls the connections between inputs and outputs.
      :attr:`in_channels` and :attr:`out_channels` must both be divisible by
      :attr:`groups`. For example,

        * At groups=1, all inputs are convolved to all outputs.
        * At groups=2, the operation becomes equivalent to having two conv
          layers side by side, each seeing half the input channels,
          and producing half the output channels, and both subsequently
          concatenated.
        * At groups= :attr:`in_channels`, each input channel is convolved with
          its own set of filters, of size
          :math:`\left\lfloor\frac{out\_channels}{in\_channels}\right\rfloor`.

    The parameters :attr:`kernel_size`, :attr:`stride`, :attr:`padding`, :attr:`dilation` can either be:

        - a single ``int`` -- in which case the same value is used for the depth, height and width dimension
        - a ``tuple`` of three ints -- in which case, the first `int` is used for the depth dimension,
          the second `int` for the height dimension and the third `int` for the width dimension

    .. note::

         Depending of the size of your kernel, several (of the last)
         columns of the input might be lost, because it is a valid `cross-correlation`_,
         and not a full `cross-correlation`_.
         It is up to the user to add proper padding.

    .. note::

        When `groups == in_channels` and `out_channels == K * in_channels`,
        where `K` is a positive integer, this operation is also termed in
        literature as depthwise convolution.

        In other words, for an input of size :math:`(N, C_{in}, D_{in}, H_{in}, W_{in})`,
        a depthwise convolution with a depthwise multiplier `K`, can be constructed by arguments
        :math:`(in\_channels=C_{in}, out\_channels=C_{in} \times K, ..., groups=C_{in})`.

    .. include:: cudnn_deterministic.rst

    Args:
        in_channels (int): Number of channels in the input image
        out_channels (int): Number of channels produced by the convolution
        kernel_size (int or tuple): Size of the convolving kernel
        stride (int or tuple, optional): Stride of the convolution. Default: 1
        padding (int or tuple, optional): Zero-padding added to all three sides of the input. Default: 0
        padding_mode (string, optional). Accepted values `zeros` and `circular` Default: `zeros`
        dilation (int or tuple, optional): Spacing between kernel elements. Default: 1
        groups (int, optional): Number of blocked connections from input channels to output channels. Default: 1
        bias (bool, optional): If ``True``, adds a learnable bias to the output. Default: ``True``
        weight_manifold: If set convolution weight matrix is constrained on manifold space. 
            weight_manifold shape is `in_channels * (out_channels * ks[0] * ks[1] * ks[2])` 
            or transpose of it.
        trnaspose_flas: This is used only when weight_manifold shape is vague
            Default: ``False``

    Shape:
        - Input: :math:`(N, C_{in}, D_{in}, H_{in}, W_{in})`
        - Output: :math:`(N, C_{out}, D_{out}, H_{out}, W_{out})` where

          .. math::
              D_{out} = \left\lfloor\frac{D_{in} + 2 \times \text{padding}[0] - \text{dilation}[0]
                    \times (\text{kernel\_size}[0] - 1) - 1}{\text{stride}[0]} + 1\right\rfloor

          .. math::
              H_{out} = \left\lfloor\frac{H_{in} + 2 \times \text{padding}[1] - \text{dilation}[1]
                    \times (\text{kernel\_size}[1] - 1) - 1}{\text{stride}[1]} + 1\right\rfloor

          .. math::
              W_{out} = \left\lfloor\frac{W_{in} + 2 \times \text{padding}[2] - \text{dilation}[2]
                    \times (\text{kernel\_size}[2] - 1) - 1}{\text{stride}[2]} + 1\right\rfloor

    Attributes:
        weight (Tensor): the learnable weights of the module of shape
                         :math:`(\text{out\_channels}, \frac{\text{in\_channels}}{\text{groups}},`
                         :math:`\text{kernel\_size[0]}, \text{kernel\_size[1]}, \text{kernel\_size[2]})`.
                         The values of these weights are sampled from
                         :math:`\mathcal{U}(-\sqrt{k}, \sqrt{k})` where
                         :math:`k = \frac{1}{C_\text{in} * \prod_{i=0}^{2}\text{kernel\_size}[i]}`
        bias (Tensor):   the learnable bias of the module of shape (out_channels). If :attr:`bias` is ``True``,
                         then the values of these weights are
                         sampled from :math:`\mathcal{U}(-\sqrt{k}, \sqrt{k})` where
                         :math:`k = \frac{1}{C_\text{in} * \prod_{i=0}^{2}\text{kernel\_size}[i]}`

    Examples::

        >>> # With square kernels and equal stride
        >>> m = nn.Conv3d(16, 33, 3, stride=2)
        >>> # non-square kernels and unequal stride and with padding
        >>> m = nn.Conv3d(16, 33, (3, 5, 2), stride=(2, 1, 1), padding=(4, 2, 0))
        >>> input = torch.randn(20, 16, 10, 50, 100)
        >>> output = m(input)

    .. _cross-correlation:
        https://en.wikipedia.org/wiki/Cross-correlation

    .. _link:
        https://github.com/vdumoulin/conv_arithmetic/blob/master/README.md
    """
<<<<<<< HEAD

    def __init__(self, in_channels, out_channels, kernel_size, stride=1, padding=0,
                 dilation=1, groups=1, bias=True, weight_manifold=None, transpose_flag=False):
=======
    def __init__(self, in_channels, out_channels, kernel_size, stride=1,
                 padding=0, dilation=1, groups=1,
                 bias=True, padding_mode='zeros'):
>>>>>>> fb6347d9
        kernel_size = _triple(kernel_size)
        stride = _triple(stride)
        padding = _triple(padding)
        dilation = _triple(dilation)
        super(Conv3d, self).__init__(
            in_channels, out_channels, kernel_size, stride, padding, dilation,
<<<<<<< HEAD
            False, _triple(0), groups, bias, weight_manifold, transpose_flag)
=======
            False, _triple(0), groups, bias, padding_mode)
>>>>>>> fb6347d9

    @weak_script_method
    def forward(self, input):
        if self.padding_mode == 'circular':
            expanded_padding = ((self.padding[2] + 1) // 2, self.padding[2] // 2,
                                (self.padding[1] + 1) // 2, self.padding[1] // 2,
                                (self.padding[0] + 1) // 2, self.padding[0] // 2)
            return F.conv3d(F.pad(input, expanded_padding, mode='circular'),
                            self.weight, self.bias, self.stride, _triple(0),
                            self.dilation, self.groups)
        return F.conv3d(input, self.weight, self.bias, self.stride,
                        self.padding, self.dilation, self.groups)


@weak_module
class _ConvTransposeMixin(object):
    __constants__ = ['stride', 'padding', 'kernel_size', 'dim_size',
                     'output_padding', 'groups', 'dilation', 'transposed',
                     'bias', 'padding_mode']

    @weak_script_method
    def forward(self, input, output_size=None):
        # type(Tensor, Optional[List[int]]) -> Tensor
        output_padding = self._output_padding(input, output_size, self.stride, self.padding, self.kernel_size)
        func = self._backend.ConvNd(
            self.stride, self.padding, self.dilation, self.transposed,
            output_padding, self.groups)
        if self.bias is None:
            return func(input, self.weight)
        else:
            return func(input, self.weight, self.bias)

    @weak_script_method
    def _output_padding(self, input, output_size, stride, padding, kernel_size):
        # type: (Tensor, Optional[List[int]], List[int], List[int], List[int]) -> List[int]
        if output_size is None:
            ret = _single(self.output_padding)  # converting to list if was not already
        else:
            k = input.dim() - 2
            if len(output_size) == k + 2:
                output_size = output_size[2:]
            if len(output_size) != k:
                raise ValueError(
                    "output_size must have {} or {} elements (got {})"
                    .format(k, k + 2, len(output_size)))

            min_sizes = torch.jit.annotate(List[int], [])
            max_sizes = torch.jit.annotate(List[int], [])
            for d in range(k):
                dim_size = ((input.size(d + 2) - 1) * stride[d] -
                            2 * padding[d] + kernel_size[d])
                min_sizes.append(dim_size)
                max_sizes.append(min_sizes[d] + stride[d] - 1)

            for i in range(len(output_size)):
                size = output_size[i]
                min_size = min_sizes[i]
                max_size = max_sizes[i]
                if size < min_size or size > max_size:
                    raise ValueError((
                        "requested an output size of {}, but valid sizes range "
                        "from {} to {} (for an input of {})").format(
                            output_size, min_sizes, max_sizes, input.size()[2:]))

            res = torch.jit.annotate(List[int], [])
            for d in range(k):
                res.append(output_size[d] - min_sizes[d])

            ret = res
        return ret


@weak_module
class ConvTranspose1d(_ConvTransposeMixin, _ConvNd):
    r"""Applies a 1D transposed convolution operator over an input image
    composed of several input planes.

    This module can be seen as the gradient of Conv1d with respect to its input.
    It is also known as a fractionally-strided convolution or
    a deconvolution (although it is not an actual deconvolution operation).

    * :attr:`stride` controls the stride for the cross-correlation.

    * :attr:`padding` controls the amount of implicit zero-paddings on both
      sides for ``dilation * (kernel_size - 1) - padding`` number of points. See note
      below for details.

    * :attr:`output_padding` controls the additional size added to one side
      of the output shape. See note below for details.

    * :attr:`dilation` controls the spacing between the kernel points; also known as the à trous algorithm.
      It is harder to describe, but this `link`_ has a nice visualization of what :attr:`dilation` does.

    * :attr:`groups` controls the connections between inputs and outputs.
      :attr:`in_channels` and :attr:`out_channels` must both be divisible by
      :attr:`groups`. For example,

        * At groups=1, all inputs are convolved to all outputs.
        * At groups=2, the operation becomes equivalent to having two conv
          layers side by side, each seeing half the input channels,
          and producing half the output channels, and both subsequently
          concatenated.
        * At groups= :attr:`in_channels`, each input channel is convolved with
          its own set of filters (of size
          :math:`\left\lfloor\frac{out\_channels}{in\_channels}\right\rfloor`).

    .. note::

         Depending of the size of your kernel, several (of the last)
         columns of the input might be lost, because it is a valid `cross-correlation`_,
         and not a full `cross-correlation`_.
         It is up to the user to add proper padding.

    .. note::
        The :attr:`padding` argument effectively adds ``dilation * (kernel_size - 1) - padding``
        amount of zero padding to both sizes of the input. This is set so that
        when a :class:`~torch.nn.Conv1d` and a :class:`~torch.nn.ConvTranspose1d`
        are initialized with same parameters, they are inverses of each other in
        regard to the input and output shapes. However, when ``stride > 1``,
        :class:`~torch.nn.Conv1d` maps multiple input shapes to the same output
        shape. :attr:`output_padding` is provided to resolve this ambiguity by
        effectively increasing the calculated output shape on one side. Note
        that :attr:`output_padding` is only used to find output shape, but does
        not actually add zero-padding to output.

    .. include:: cudnn_deterministic.rst

    Args:
        in_channels (int): Number of channels in the input image
        out_channels (int): Number of channels produced by the convolution
        kernel_size (int or tuple): Size of the convolving kernel
        stride (int or tuple, optional): Stride of the convolution. Default: 1
        padding (int or tuple, optional): ``dilation * (kernel_size - 1) - padding`` zero-padding
            will be added to both sides of the input. Default: 0
        output_padding (int or tuple, optional): Additional size added to one side
            of the output shape. Default: 0
        groups (int, optional): Number of blocked connections from input channels to output channels. Default: 1
        bias (bool, optional): If ``True``, adds a learnable bias to the output. Default: ``True``
        dilation (int or tuple, optional): Spacing between kernel elements. Default: 1
        weight_manifold: If set convolution weight matrix is constrained on manifold space. 
            weight_manifold shape is `out_channels * (in_channels * kernel_size)` 
            or transpose of it.
        trnaspose_flas: This is used only when weight_manifold shape is vague
            Default: ``False``

    Shape:
        - Input: :math:`(N, C_{in}, L_{in})`
        - Output: :math:`(N, C_{out}, L_{out})` where

          .. math::
              L_{out} = (L_{in} - 1) \times \text{stride} - 2 \times \text{padding} + \text{dilation}
                        \times (\text{kernel\_size} - 1) + \text{output\_padding} + 1

    Attributes:
        weight (Tensor): the learnable weights of the module of shape
                         :math:`(\text{in\_channels}, \frac{\text{out\_channels}}{\text{groups}},`
                         :math:`\text{kernel\_size})`.
                         The values of these weights are sampled from
                         :math:`\mathcal{U}(-\sqrt{k}, \sqrt{k})` where
                         :math:`k = \frac{1}{C_\text{in} * \text{kernel\_size}}`
        bias (Tensor):   the learnable bias of the module of shape (out_channels).
                         If :attr:`bias` is ``True``, then the values of these weights are
                         sampled from :math:`\mathcal{U}(-\sqrt{k}, \sqrt{k})` where
                         :math:`k = \frac{1}{C_\text{in} * \text{kernel\_size}}`
    """

<<<<<<< HEAD
    def __init__(self, in_channels, out_channels, kernel_size, stride=1, padding=0,
                 output_padding=0, groups=1, bias=True, dilation=1, weight_manifold=None, transpose_flag=False):
=======
    def __init__(self, in_channels, out_channels, kernel_size, stride=1,
                 padding=0, output_padding=0, groups=1, bias=True,
                 dilation=1, padding_mode='zeros'):
>>>>>>> fb6347d9
        kernel_size = _single(kernel_size)
        stride = _single(stride)
        padding = _single(padding)
        dilation = _single(dilation)
        output_padding = _single(output_padding)
        super(ConvTranspose1d, self).__init__(
            in_channels, out_channels, kernel_size, stride, padding, dilation,
<<<<<<< HEAD
            True, output_padding, groups, bias, weight_manifold, transpose_flag)
=======
            True, output_padding, groups, bias, padding_mode)
>>>>>>> fb6347d9

    @weak_script_method
    def forward(self, input, output_size=None):
        # type: (Tensor, Optional[List[int]]) -> Tensor
        if self.padding_mode != 'zeros':
            raise ValueError('Only `zeros` padding mode is supported for ConvTranspose1d')

        output_padding = self._output_padding(input, output_size, self.stride, self.padding, self.kernel_size)
        return F.conv_transpose1d(
            input, self.weight, self.bias, self.stride, self.padding,
            output_padding, self.groups, self.dilation)


@weak_module
class ConvTranspose2d(_ConvTransposeMixin, _ConvNd):
    r"""Applies a 2D transposed convolution operator over an input image
    composed of several input planes.

    This module can be seen as the gradient of Conv2d with respect to its input.
    It is also known as a fractionally-strided convolution or
    a deconvolution (although it is not an actual deconvolution operation).

    * :attr:`stride` controls the stride for the cross-correlation.

    * :attr:`padding` controls the amount of implicit zero-paddings on both
      sides for ``dilation * (kernel_size - 1) - padding`` number of points. See note
      below for details.

    * :attr:`output_padding` controls the additional size added to one side
      of the output shape. See note below for details.

    * :attr:`dilation` controls the spacing between the kernel points; also known as the à trous algorithm.
      It is harder to describe, but this `link`_ has a nice visualization of what :attr:`dilation` does.

    * :attr:`groups` controls the connections between inputs and outputs.
      :attr:`in_channels` and :attr:`out_channels` must both be divisible by
      :attr:`groups`. For example,

        * At groups=1, all inputs are convolved to all outputs.
        * At groups=2, the operation becomes equivalent to having two conv
          layers side by side, each seeing half the input channels,
          and producing half the output channels, and both subsequently
          concatenated.
        * At groups= :attr:`in_channels`, each input channel is convolved with
          its own set of filters (of size
          :math:`\left\lfloor\frac{out\_channels}{in\_channels}\right\rfloor`).

    The parameters :attr:`kernel_size`, :attr:`stride`, :attr:`padding`, :attr:`output_padding`
    can either be:

        - a single ``int`` -- in which case the same value is used for the height and width dimensions
        - a ``tuple`` of two ints -- in which case, the first `int` is used for the height dimension,
          and the second `int` for the width dimension

    .. note::

         Depending of the size of your kernel, several (of the last)
         columns of the input might be lost, because it is a valid `cross-correlation`_,
         and not a full `cross-correlation`_.
         It is up to the user to add proper padding.

    .. note::
        The :attr:`padding` argument effectively adds ``dilation * (kernel_size - 1) - padding``
        amount of zero padding to both sizes of the input. This is set so that
        when a :class:`~torch.nn.Conv2d` and a :class:`~torch.nn.ConvTranspose2d`
        are initialized with same parameters, they are inverses of each other in
        regard to the input and output shapes. However, when ``stride > 1``,
        :class:`~torch.nn.Conv2d` maps multiple input shapes to the same output
        shape. :attr:`output_padding` is provided to resolve this ambiguity by
        effectively increasing the calculated output shape on one side. Note
        that :attr:`output_padding` is only used to find output shape, but does
        not actually add zero-padding to output.

    .. include:: cudnn_deterministic.rst

    Args:
        in_channels (int): Number of channels in the input image
        out_channels (int): Number of channels produced by the convolution
        kernel_size (int or tuple): Size of the convolving kernel
        stride (int or tuple, optional): Stride of the convolution. Default: 1
        padding (int or tuple, optional): ``dilation * (kernel_size - 1) - padding`` zero-padding
            will be added to both sides of each dimension in the input. Default: 0
        output_padding (int or tuple, optional): Additional size added to one side
            of each dimension in the output shape. Default: 0
        groups (int, optional): Number of blocked connections from input channels to output channels. Default: 1
        bias (bool, optional): If ``True``, adds a learnable bias to the output. Default: ``True``
        dilation (int or tuple, optional): Spacing between kernel elements. Default: 1
        weight_manifold: If set convolution weight matrix is constrained on manifold space. 
            weight_manifold shape is `out_channels * (in_channels * ks[0] * ks[1])` 
            or transpose of it.
        trnaspose_flas: This is used only when weight_manifold shape is vague
            Default: ``False``

    Shape:
        - Input: :math:`(N, C_{in}, H_{in}, W_{in})`
        - Output: :math:`(N, C_{out}, H_{out}, W_{out})` where

        .. math::
              H_{out} = (H_{in} - 1) \times \text{stride}[0] - 2 \times \text{padding}[0] + \text{dilation}[0]
                        \times (\text{kernel\_size}[0] - 1) + \text{output\_padding}[0] + 1
        .. math::
              W_{out} = (W_{in} - 1) \times \text{stride}[1] - 2 \times \text{padding}[1] + \text{dilation}[1]
                        \times (\text{kernel\_size}[1] - 1) + \text{output\_padding}[1] + 1

    Attributes:
        weight (Tensor): the learnable weights of the module of shape
                         :math:`(\text{in\_channels}, \frac{\text{out\_channels}}{\text{groups}},`
                         :math:`\text{kernel\_size[0]}, \text{kernel\_size[1]})`.
                         The values of these weights are sampled from
                         :math:`\mathcal{U}(-\sqrt{k}, \sqrt{k})` where
                         :math:`k = \frac{1}{C_\text{in} * \prod_{i=0}^{1}\text{kernel\_size}[i]}`
        bias (Tensor):   the learnable bias of the module of shape (out_channels)
                         If :attr:`bias` is ``True``, then the values of these weights are
                         sampled from :math:`\mathcal{U}(-\sqrt{k}, \sqrt{k})` where
                         :math:`k = \frac{1}{C_\text{in} * \prod_{i=0}^{1}\text{kernel\_size}[i]}`

    Examples::

        >>> # With square kernels and equal stride
        >>> m = nn.ConvTranspose2d(16, 33, 3, stride=2)
        >>> # non-square kernels and unequal stride and with padding
        >>> m = nn.ConvTranspose2d(16, 33, (3, 5), stride=(2, 1), padding=(4, 2))
        >>> input = torch.randn(20, 16, 50, 100)
        >>> output = m(input)
        >>> # exact output size can be also specified as an argument
        >>> input = torch.randn(1, 16, 12, 12)
        >>> downsample = nn.Conv2d(16, 16, 3, stride=2, padding=1)
        >>> upsample = nn.ConvTranspose2d(16, 16, 3, stride=2, padding=1)
        >>> h = downsample(input)
        >>> h.size()
        torch.Size([1, 16, 6, 6])
        >>> output = upsample(h, output_size=input.size())
        >>> output.size()
        torch.Size([1, 16, 12, 12])

    .. _cross-correlation:
        https://en.wikipedia.org/wiki/Cross-correlation

    .. _link:
        https://github.com/vdumoulin/conv_arithmetic/blob/master/README.md
    """

<<<<<<< HEAD
    def __init__(self, in_channels, out_channels, kernel_size, stride=1, padding=0,
                 output_padding=0, groups=1, bias=True, dilation=1, weight_manifold=None, transpose_flag=False):
=======
    def __init__(self, in_channels, out_channels, kernel_size, stride=1,
                 padding=0, output_padding=0, groups=1, bias=True,
                 dilation=1, padding_mode='zeros'):
>>>>>>> fb6347d9
        kernel_size = _pair(kernel_size)
        stride = _pair(stride)
        padding = _pair(padding)
        dilation = _pair(dilation)
        output_padding = _pair(output_padding)
        super(ConvTranspose2d, self).__init__(
            in_channels, out_channels, kernel_size, stride, padding, dilation,
<<<<<<< HEAD
            True, output_padding, groups, bias, weight_manifold, transpose_flag)
=======
            True, output_padding, groups, bias, padding_mode)
>>>>>>> fb6347d9

    @weak_script_method
    def forward(self, input, output_size=None):
        # type: (Tensor, Optional[List[int]]) -> Tensor
        if self.padding_mode != 'zeros':
            raise ValueError('Only `zeros` padding mode is supported for ConvTranspose2d')

        output_padding = self._output_padding(input, output_size, self.stride, self.padding, self.kernel_size)

        return F.conv_transpose2d(
            input, self.weight, self.bias, self.stride, self.padding,
            output_padding, self.groups, self.dilation)


@weak_module
class ConvTranspose3d(_ConvTransposeMixin, _ConvNd):
    r"""Applies a 3D transposed convolution operator over an input image composed of several input
    planes.
    The transposed convolution operator multiplies each input value element-wise by a learnable kernel,
    and sums over the outputs from all input feature planes.

    This module can be seen as the gradient of Conv3d with respect to its input.
    It is also known as a fractionally-strided convolution or
    a deconvolution (although it is not an actual deconvolution operation).

    * :attr:`stride` controls the stride for the cross-correlation.

    * :attr:`padding` controls the amount of implicit zero-paddings on both
      sides for ``dilation * (kernel_size - 1) - padding`` number of points. See note
      below for details.

    * :attr:`output_padding` controls the additional size added to one side
      of the output shape. See note below for details.

    * :attr:`dilation` controls the spacing between the kernel points; also known as the à trous algorithm.
      It is harder to describe, but this `link`_ has a nice visualization of what :attr:`dilation` does.

    * :attr:`groups` controls the connections between inputs and outputs.
      :attr:`in_channels` and :attr:`out_channels` must both be divisible by
      :attr:`groups`. For example,

        * At groups=1, all inputs are convolved to all outputs.
        * At groups=2, the operation becomes equivalent to having two conv
          layers side by side, each seeing half the input channels,
          and producing half the output channels, and both subsequently
          concatenated.
        * At groups= :attr:`in_channels`, each input channel is convolved with
          its own set of filters (of size
          :math:`\left\lfloor\frac{out\_channels}{in\_channels}\right\rfloor`).

    The parameters :attr:`kernel_size`, :attr:`stride`, :attr:`padding`, :attr:`output_padding`
    can either be:

        - a single ``int`` -- in which case the same value is used for the depth, height and width dimensions
        - a ``tuple`` of three ints -- in which case, the first `int` is used for the depth dimension,
          the second `int` for the height dimension and the third `int` for the width dimension

    .. note::

         Depending of the size of your kernel, several (of the last)
         columns of the input might be lost, because it is a valid `cross-correlation`_,
         and not a full `cross-correlation`_.
         It is up to the user to add proper padding.

    .. note::
        The :attr:`padding` argument effectively adds ``dilation * (kernel_size - 1) - padding``
        amount of zero padding to both sizes of the input. This is set so that
        when a :class:`~torch.nn.Conv3d` and a :class:`~torch.nn.ConvTranspose3d`
        are initialized with same parameters, they are inverses of each other in
        regard to the input and output shapes. However, when ``stride > 1``,
        :class:`~torch.nn.Conv3d` maps multiple input shapes to the same output
        shape. :attr:`output_padding` is provided to resolve this ambiguity by
        effectively increasing the calculated output shape on one side. Note
        that :attr:`output_padding` is only used to find output shape, but does
        not actually add zero-padding to output.

    .. include:: cudnn_deterministic.rst

    Args:
        in_channels (int): Number of channels in the input image
        out_channels (int): Number of channels produced by the convolution
        kernel_size (int or tuple): Size of the convolving kernel
        stride (int or tuple, optional): Stride of the convolution. Default: 1
        padding (int or tuple, optional): ``dilation * (kernel_size - 1) - padding`` zero-padding
            will be added to both sides of each dimension in the input. Default: 0
        output_padding (int or tuple, optional): Additional size added to one side
            of each dimension in the output shape. Default: 0
        groups (int, optional): Number of blocked connections from input channels to output channels. Default: 1
        bias (bool, optional): If ``True``, adds a learnable bias to the output. Default: ``True``
        dilation (int or tuple, optional): Spacing between kernel elements. Default: 1
        weight_manifold: If set convolution weight matrix is constrained on manifold space. 
            weight_manifold shape is `out_channels * (in_channels * ks[0] * ks[1] * ks[2])` 
            or transpose of it.
        trnaspose_flas: This is used only when weight_manifold shape is vague
            Default: ``False``

    Shape:
        - Input: :math:`(N, C_{in}, D_{in}, H_{in}, W_{in})`
        - Output: :math:`(N, C_{out}, D_{out}, H_{out}, W_{out})` where

        .. math::
              D_{out} = (D_{in} - 1) \times \text{stride}[0] - 2 \times \text{padding}[0] + \text{dilation}[0]
                        \times (\text{kernel\_size}[0] - 1) + \text{output\_padding}[0] + 1
        .. math::
              H_{out} = (H_{in} - 1) \times \text{stride}[1] - 2 \times \text{padding}[1] + \text{dilation}[1]
                        \times (\text{kernel\_size}[1] - 1) + \text{output\_padding}[1] + 1
        .. math::
              W_{out} = (W_{in} - 1) \times \text{stride}[2] - 2 \times \text{padding}[2] + \text{dilation}[2]
                        \times (\text{kernel\_size}[2] - 1) + \text{output\_padding}[2] + 1


    Attributes:
        weight (Tensor): the learnable weights of the module of shape
                         :math:`(\text{in\_channels}, \frac{\text{out\_channels}}{\text{groups}},`
                         :math:`\text{kernel\_size[0]}, \text{kernel\_size[1]}, \text{kernel\_size[2]})`.
                         The values of these weights are sampled from
                         :math:`\mathcal{U}(-\sqrt{k}, \sqrt{k})` where
                         :math:`k = \frac{1}{C_\text{in} * \prod_{i=0}^{2}\text{kernel\_size}[i]}`
        bias (Tensor):   the learnable bias of the module of shape (out_channels)
                         If :attr:`bias` is ``True``, then the values of these weights are
                         sampled from :math:`\mathcal{U}(-\sqrt{k}, \sqrt{k})` where
                         :math:`k = \frac{1}{C_\text{in} * \prod_{i=0}^{2}\text{kernel\_size}[i]}`

    Examples::

        >>> # With square kernels and equal stride
        >>> m = nn.ConvTranspose3d(16, 33, 3, stride=2)
        >>> # non-square kernels and unequal stride and with padding
        >>> m = nn.ConvTranspose3d(16, 33, (3, 5, 2), stride=(2, 1, 1), padding=(0, 4, 2))
        >>> input = torch.randn(20, 16, 10, 50, 100)
        >>> output = m(input)

    .. _cross-correlation:
        https://en.wikipedia.org/wiki/Cross-correlation

    .. _link:
        https://github.com/vdumoulin/conv_arithmetic/blob/master/README.md
    """

<<<<<<< HEAD
    def __init__(self, in_channels, out_channels, kernel_size, stride=1, padding=0,
                 output_padding=0, groups=1, bias=True, dilation=1, weight_manifold=None, transpose_flag=False):
=======
    def __init__(self, in_channels, out_channels, kernel_size, stride=1,
                 padding=0, output_padding=0, groups=1, bias=True,
                 dilation=1, padding_mode='zeros'):
>>>>>>> fb6347d9
        kernel_size = _triple(kernel_size)
        stride = _triple(stride)
        padding = _triple(padding)
        dilation = _triple(dilation)
        output_padding = _triple(output_padding)
        super(ConvTranspose3d, self).__init__(
            in_channels, out_channels, kernel_size, stride, padding, dilation,
<<<<<<< HEAD
            True, output_padding, groups, bias, weight_manifold, transpose_flag)
=======
            True, output_padding, groups, bias, padding_mode)
>>>>>>> fb6347d9

    @weak_script_method
    def forward(self, input, output_size=None):
        # type: (Tensor, Optional[List[int]]) -> Tensor
        if self.padding_mode != 'zeros':
            raise ValueError('Only `zeros` padding mode is supported for ConvTranspose3d')

        output_padding = self._output_padding(input, output_size, self.stride, self.padding, self.kernel_size)

        return F.conv_transpose3d(
            input, self.weight, self.bias, self.stride, self.padding,
            output_padding, self.groups, self.dilation)


# TODO: Conv2dLocal
# TODO: Conv2dMap
# TODO: ConvTranspose2dMap<|MERGE_RESOLUTION|>--- conflicted
+++ resolved
@@ -5,28 +5,18 @@
 from .. import functional as F
 from .. import init
 from .module import Module
-<<<<<<< HEAD
 from .utils import _single, _pair, _triple, multiply_tuple
 from ..manifolds import create_manifold_parameter
-=======
-from .utils import _single, _pair, _triple
 from ..._jit_internal import weak_module, weak_script_method, List
->>>>>>> fb6347d9
-
 
 @weak_module
 class _ConvNd(Module):
 
-<<<<<<< HEAD
-    def __init__(self, in_channels, out_channels, kernel_size, stride, padding,
-                 dilation, transposed, output_padding, groups, bias, weight_manifold, transpose_flag):
-=======
     __constants__ = ['stride', 'padding', 'dilation', 'groups', 'bias', 'padding_mode']
 
     def __init__(self, in_channels, out_channels, kernel_size, stride,
                  padding, dilation, transposed, output_padding,
-                 groups, bias, padding_mode):
->>>>>>> fb6347d9
+                 groups, bias, padding_mode, weight_manifold, transpose_flag):
         super(_ConvNd, self).__init__()
         if in_channels % groups != 0:
             raise ValueError('in_channels must be divisible by groups')
@@ -41,19 +31,10 @@
         self.transposed = transposed
         self.output_padding = output_padding
         self.groups = groups
-<<<<<<< HEAD
         self.weight_manifold = weight_manifold
         self.transpose_flag = transpose_flag
         self._init_weight_matrix()
-=======
         self.padding_mode = padding_mode
-        if transposed:
-            self.weight = Parameter(torch.Tensor(
-                in_channels, out_channels // groups, *kernel_size))
-        else:
-            self.weight = Parameter(torch.Tensor(
-                out_channels, in_channels // groups, *kernel_size))
->>>>>>> fb6347d9
         if bias:
             self.bias = Parameter(torch.Tensor(out_channels))
         else:
@@ -61,15 +42,11 @@
         self.reset_parameters()
 
     def reset_parameters(self):
-<<<<<<< HEAD
         n = self.in_channels
         if self.weight_manifold is None:
             init.kaiming_uniform_(self.weight, a=math.sqrt(5))
         else:
             init.manifold_random_(self._weight)
-=======
-        init.kaiming_uniform_(self.weight, a=math.sqrt(5))
->>>>>>> fb6347d9
         if self.bias is not None:
             fan_in, _ = init._calculate_fan_in_and_fan_out(self.weight)
             bound = 1 / math.sqrt(fan_in)
@@ -189,8 +166,8 @@
         groups (int, optional): Number of blocked connections from input
             channels to output channels. Default: 1
         bias (bool, optional): If ``True``, adds a learnable bias to the output. Default: ``True``
-        weight_manifold: If set convolution weight matrix is constrained on manifold space. 
-            weight_manifold shape is `in_channels * (out_channels * kernel_size)` 
+        weight_manifold: If set convolution weight matrix is constrained on manifold space.
+            weight_manifold shape is `in_channels * (out_channels * kernel_size)`
             or transpose of it.
         trnaspose_flas: This is used only when weight_manifold shape is vague
             Default: ``False``
@@ -227,25 +204,16 @@
         https://github.com/vdumoulin/conv_arithmetic/blob/master/README.md
     """
 
-<<<<<<< HEAD
-    def __init__(self, in_channels, out_channels, kernel_size, stride=1, padding=0,
-                 dilation=1, groups=1, bias=True, weight_manifold=None, transpose_flag=False):
-=======
     def __init__(self, in_channels, out_channels, kernel_size, stride=1,
                  padding=0, dilation=1, groups=1,
-                 bias=True, padding_mode='zeros'):
->>>>>>> fb6347d9
+                 bias=True, padding_mode='zeros', weight_manifold=None, transpose_flag=False):
         kernel_size = _single(kernel_size)
         stride = _single(stride)
         padding = _single(padding)
         dilation = _single(dilation)
         super(Conv1d, self).__init__(
             in_channels, out_channels, kernel_size, stride, padding, dilation,
-<<<<<<< HEAD
-            False, _single(0), groups, bias, weight_manifold, transpose_flag)
-=======
-            False, _single(0), groups, bias, padding_mode)
->>>>>>> fb6347d9
+            False, _single(0), groups, bias, padding_mode, weight_manifold, transpose_flag)
 
     @weak_script_method
     def forward(self, input):
@@ -335,8 +303,8 @@
         dilation (int or tuple, optional): Spacing between kernel elements. Default: 1
         groups (int, optional): Number of blocked connections from input channels to output channels. Default: 1
         bias (bool, optional): If ``True``, adds a learnable bias to the output. Default: ``True``
-        weight_manifold: If set convolution weight matrix is constrained on manifold space. 
-            weight_manifold shape is `in_channels * (out_channels * ks[0] *ks[1])` 
+        weight_manifold: If set convolution weight matrix is constrained on manifold space.
+            weight_manifold shape is `in_channels * (out_channels * ks[0] *ks[1])`
             or transpose of it.
         trnaspose_flas: This is used only when weight_manifold shape is vague
             Default: ``False``
@@ -382,26 +350,17 @@
     .. _link:
         https://github.com/vdumoulin/conv_arithmetic/blob/master/README.md
     """
-<<<<<<< HEAD
-
-    def __init__(self, in_channels, out_channels, kernel_size, stride=1, padding=0,
-                 dilation=1, groups=1, bias=True, weight_manifold=None, transpose_flag=False):
-=======
+
     def __init__(self, in_channels, out_channels, kernel_size, stride=1,
                  padding=0, dilation=1, groups=1,
-                 bias=True, padding_mode='zeros'):
->>>>>>> fb6347d9
+                 bias=True, padding_mode='zeros', weight_manifold=None, transpose_flag=False):
         kernel_size = _pair(kernel_size)
         stride = _pair(stride)
         padding = _pair(padding)
         dilation = _pair(dilation)
         super(Conv2d, self).__init__(
             in_channels, out_channels, kernel_size, stride, padding, dilation,
-<<<<<<< HEAD
-            False, _pair(0), groups, bias, weight_manifold, transpose_flag)
-=======
-            False, _pair(0), groups, bias, padding_mode)
->>>>>>> fb6347d9
+            False, _pair(0), groups, bias, padding_mode, weight_manifold, transpose_flag)
 
     @weak_script_method
     def forward(self, input):
@@ -485,8 +444,8 @@
         dilation (int or tuple, optional): Spacing between kernel elements. Default: 1
         groups (int, optional): Number of blocked connections from input channels to output channels. Default: 1
         bias (bool, optional): If ``True``, adds a learnable bias to the output. Default: ``True``
-        weight_manifold: If set convolution weight matrix is constrained on manifold space. 
-            weight_manifold shape is `in_channels * (out_channels * ks[0] * ks[1] * ks[2])` 
+        weight_manifold: If set convolution weight matrix is constrained on manifold space.
+            weight_manifold shape is `in_channels * (out_channels * ks[0] * ks[1] * ks[2])`
             or transpose of it.
         trnaspose_flas: This is used only when weight_manifold shape is vague
             Default: ``False``
@@ -534,26 +493,16 @@
     .. _link:
         https://github.com/vdumoulin/conv_arithmetic/blob/master/README.md
     """
-<<<<<<< HEAD
-
-    def __init__(self, in_channels, out_channels, kernel_size, stride=1, padding=0,
-                 dilation=1, groups=1, bias=True, weight_manifold=None, transpose_flag=False):
-=======
     def __init__(self, in_channels, out_channels, kernel_size, stride=1,
                  padding=0, dilation=1, groups=1,
-                 bias=True, padding_mode='zeros'):
->>>>>>> fb6347d9
+                 bias=True, padding_mode='zeros', weight_manifold=None, transpose_flag=False):
         kernel_size = _triple(kernel_size)
         stride = _triple(stride)
         padding = _triple(padding)
         dilation = _triple(dilation)
         super(Conv3d, self).__init__(
             in_channels, out_channels, kernel_size, stride, padding, dilation,
-<<<<<<< HEAD
-            False, _triple(0), groups, bias, weight_manifold, transpose_flag)
-=======
-            False, _triple(0), groups, bias, padding_mode)
->>>>>>> fb6347d9
+            False, _triple(0), groups, bias, padding_mode, weight_manifold, transpose_flag)
 
     @weak_script_method
     def forward(self, input):
@@ -693,8 +642,8 @@
         groups (int, optional): Number of blocked connections from input channels to output channels. Default: 1
         bias (bool, optional): If ``True``, adds a learnable bias to the output. Default: ``True``
         dilation (int or tuple, optional): Spacing between kernel elements. Default: 1
-        weight_manifold: If set convolution weight matrix is constrained on manifold space. 
-            weight_manifold shape is `out_channels * (in_channels * kernel_size)` 
+        weight_manifold: If set convolution weight matrix is constrained on manifold space.
+            weight_manifold shape is `out_channels * (in_channels * kernel_size)`
             or transpose of it.
         trnaspose_flas: This is used only when weight_manifold shape is vague
             Default: ``False``
@@ -720,14 +669,9 @@
                          :math:`k = \frac{1}{C_\text{in} * \text{kernel\_size}}`
     """
 
-<<<<<<< HEAD
-    def __init__(self, in_channels, out_channels, kernel_size, stride=1, padding=0,
-                 output_padding=0, groups=1, bias=True, dilation=1, weight_manifold=None, transpose_flag=False):
-=======
     def __init__(self, in_channels, out_channels, kernel_size, stride=1,
                  padding=0, output_padding=0, groups=1, bias=True,
-                 dilation=1, padding_mode='zeros'):
->>>>>>> fb6347d9
+                 dilation=1, padding_mode='zeros', weight_manifold=None, transpose_flag=False):
         kernel_size = _single(kernel_size)
         stride = _single(stride)
         padding = _single(padding)
@@ -735,11 +679,7 @@
         output_padding = _single(output_padding)
         super(ConvTranspose1d, self).__init__(
             in_channels, out_channels, kernel_size, stride, padding, dilation,
-<<<<<<< HEAD
-            True, output_padding, groups, bias, weight_manifold, transpose_flag)
-=======
-            True, output_padding, groups, bias, padding_mode)
->>>>>>> fb6347d9
+            True, output_padding, groups, bias, padding_mode, weight_manifold, transpose_flag)
 
     @weak_script_method
     def forward(self, input, output_size=None):
@@ -827,8 +767,8 @@
         groups (int, optional): Number of blocked connections from input channels to output channels. Default: 1
         bias (bool, optional): If ``True``, adds a learnable bias to the output. Default: ``True``
         dilation (int or tuple, optional): Spacing between kernel elements. Default: 1
-        weight_manifold: If set convolution weight matrix is constrained on manifold space. 
-            weight_manifold shape is `out_channels * (in_channels * ks[0] * ks[1])` 
+        weight_manifold: If set convolution weight matrix is constrained on manifold space.
+            weight_manifold shape is `out_channels * (in_channels * ks[0] * ks[1])`
             or transpose of it.
         trnaspose_flas: This is used only when weight_manifold shape is vague
             Default: ``False``
@@ -882,14 +822,9 @@
         https://github.com/vdumoulin/conv_arithmetic/blob/master/README.md
     """
 
-<<<<<<< HEAD
-    def __init__(self, in_channels, out_channels, kernel_size, stride=1, padding=0,
-                 output_padding=0, groups=1, bias=True, dilation=1, weight_manifold=None, transpose_flag=False):
-=======
     def __init__(self, in_channels, out_channels, kernel_size, stride=1,
                  padding=0, output_padding=0, groups=1, bias=True,
-                 dilation=1, padding_mode='zeros'):
->>>>>>> fb6347d9
+                 dilation=1, padding_mode='zeros', weight_manifold=None, transpose_flag=False):
         kernel_size = _pair(kernel_size)
         stride = _pair(stride)
         padding = _pair(padding)
@@ -897,11 +832,7 @@
         output_padding = _pair(output_padding)
         super(ConvTranspose2d, self).__init__(
             in_channels, out_channels, kernel_size, stride, padding, dilation,
-<<<<<<< HEAD
-            True, output_padding, groups, bias, weight_manifold, transpose_flag)
-=======
-            True, output_padding, groups, bias, padding_mode)
->>>>>>> fb6347d9
+            True, output_padding, groups, bias, padding_mode, weight_manifold, transpose_flag)
 
     @weak_script_method
     def forward(self, input, output_size=None):
@@ -992,8 +923,8 @@
         groups (int, optional): Number of blocked connections from input channels to output channels. Default: 1
         bias (bool, optional): If ``True``, adds a learnable bias to the output. Default: ``True``
         dilation (int or tuple, optional): Spacing between kernel elements. Default: 1
-        weight_manifold: If set convolution weight matrix is constrained on manifold space. 
-            weight_manifold shape is `out_channels * (in_channels * ks[0] * ks[1] * ks[2])` 
+        weight_manifold: If set convolution weight matrix is constrained on manifold space.
+            weight_manifold shape is `out_channels * (in_channels * ks[0] * ks[1] * ks[2])`
             or transpose of it.
         trnaspose_flas: This is used only when weight_manifold shape is vague
             Default: ``False``
@@ -1041,14 +972,9 @@
         https://github.com/vdumoulin/conv_arithmetic/blob/master/README.md
     """
 
-<<<<<<< HEAD
-    def __init__(self, in_channels, out_channels, kernel_size, stride=1, padding=0,
-                 output_padding=0, groups=1, bias=True, dilation=1, weight_manifold=None, transpose_flag=False):
-=======
     def __init__(self, in_channels, out_channels, kernel_size, stride=1,
                  padding=0, output_padding=0, groups=1, bias=True,
-                 dilation=1, padding_mode='zeros'):
->>>>>>> fb6347d9
+                 dilation=1, padding_mode='zeros', weight_manifold=None, transpose_flag=False):
         kernel_size = _triple(kernel_size)
         stride = _triple(stride)
         padding = _triple(padding)
@@ -1056,11 +982,7 @@
         output_padding = _triple(output_padding)
         super(ConvTranspose3d, self).__init__(
             in_channels, out_channels, kernel_size, stride, padding, dilation,
-<<<<<<< HEAD
-            True, output_padding, groups, bias, weight_manifold, transpose_flag)
-=======
-            True, output_padding, groups, bias, padding_mode)
->>>>>>> fb6347d9
+            True, output_padding, groups, bias, padding_mode, weight_manifold, transpose_flag)
 
     @weak_script_method
     def forward(self, input, output_size=None):
