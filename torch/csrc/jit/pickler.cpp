--- conflicted
+++ resolved
@@ -10,27 +10,6 @@
 
 using ::c10::IValue;
 
-<<<<<<< HEAD
-PicklerClass getClass(const std::string& str) {
-  if (str == "build_tensor_from_id") {
-    return PicklerClass::TENSOR;
-  } else if (str == "build_intlist") {
-    return PicklerClass::INTLIST;
-  }
-
-  // TODO [unpickler refactor]
-  if (str == "TensorID") {
-    return PicklerClass::TENSOR;
-  } else if (str == "IntList") {
-    return PicklerClass::INTLIST;
-  }
-  AT_ERROR("Unknown class name for unpickler: ", str);
-}
-
-const std::string& getClassName(PicklerClass cls) {
-  static const std::string tensor_class("build_tensor_from_id\n");
-  static const std::string intlist_class("build_intlist\n");
-=======
 // Protocol 2 is the highest that can be decoded by Python 2
 // See https://docs.python.org/3/library/pickle.html#data-stream-format
 constexpr static uint8_t PROTOCOL_VERSION = 2;
@@ -40,7 +19,6 @@
 }
 
 const char* getClassName(PicklerClass cls) {
->>>>>>> 509df600
   switch (cls) {
     case PicklerClass::TENSOR:
       return "build_tensor_from_id";
@@ -57,38 +35,19 @@
   }
 }
 
-<<<<<<< HEAD
-const std::string& getModuleName() {
-  static const std::string module_name("torch.jit._pickle\n");
-  return module_name;
-}
-
-const std::vector<char>& Pickler::stack() {
-  return stack_;
-=======
 void Pickler::protocol() {
   push<PickleOpCode>(PickleOpCode::PROTO);
   push<uint8_t>(PROTOCOL_VERSION);
->>>>>>> 509df600
 }
 
 void Pickler::startTuple() {
   // All attributes get pushed into a tuple and their indices saved in the
   // module def
-<<<<<<< HEAD
-  push<OpCode>(OpCode::MARK);
-}
-
-void Pickler::finish() {
-  push<OpCode>(OpCode::TUPLE);
-  push<OpCode>(OpCode::STOP);
-=======
   push<PickleOpCode>(PickleOpCode::MARK);
 }
 
 void Pickler::endTuple() {
   push<PickleOpCode>(PickleOpCode::TUPLE);
->>>>>>> 509df600
 }
 
 void Pickler::stop() {
@@ -174,22 +133,6 @@
   }
 }
 
-<<<<<<< HEAD
-/// Returns a void* uniquely identifying this IValue's data. For non-containers,
-/// returns nullptr.
-const void* Pickler::getPointer(const IValue& ivalue) {
-  if (ivalue.isGenericDict()) {
-    return ivalue.toGenericDict().get();
-  } else if (ivalue.isGenericList()) {
-    return ivalue.toGenericList().get();
-  } else if (ivalue.isTuple()) {
-    return ivalue.toTuple().get();
-  } else if (ivalue.isString()) {
-    return ivalue.toString().get();
-  } else if (ivalue.isIntList()) {
-    return ivalue.toIntList().get();
-  }
-=======
 void Pickler::pushIValue(const IValue& ivalue) {
   bool shouldMemoizeByPointer =
     ivalue.isPtrType() && !ivalue.isString() && ivalue.use_count() > 1;
@@ -213,7 +156,6 @@
     }
 
     pushIValueImpl(ivalue);
->>>>>>> 509df600
 
     memoized_ivalues_.push_back(ivalue);
     memoized_ivalue_map_[ivalue.internalToPointer()] = pushNextBinPut();
@@ -322,8 +264,6 @@
     flush();
     writer_(string.data(), string.size());
   }
-<<<<<<< HEAD
-=======
 }
 
 void Pickler::pushGlobal(
@@ -342,7 +282,6 @@
   } else {
     pushBinGet(memo_entry->second);
   }
->>>>>>> 509df600
 }
 
 void Pickler::pushTensor(const IValue& ivalue) {
@@ -353,18 +292,6 @@
   }
 }
 
-<<<<<<< HEAD
-  tensor_table_->push_back(ivalue.toTensor());
-  int64_t tensor_id = tensor_table_->size() - 1;
-  // Reduce arguments are spread (e.g. `*args`) before calling the global,
-  // so wrap in a tuple
-  push<OpCode>(OpCode::MARK);
-  addIValue(tensor_id);
-  push<OpCode>(OpCode::TUPLE);
-
-  push<OpCode>(OpCode::REDUCE);
-}
-=======
 void Pickler::pushLiteralTensor(const IValue& ivalue) {
   // In contrast to tensor references, literal tensors are included in the
   // pickle program binary blob. They are written to the file after the STOP
@@ -426,36 +353,10 @@
     }
     push<PickleOpCode>(PickleOpCode::TUPLE);
   }
->>>>>>> 509df600
 
   // requires_grad
   pushIValue(tensor.requires_grad());
 
-<<<<<<< HEAD
-
-  // Reduce arguments are spread (e.g. `*args`) before calling the global,
-  // so wrap in a tuple
-  push<OpCode>(OpCode::MARK);
-
-  push<OpCode>(OpCode::EMPTY_LIST);
-  // Mark list
-  push<OpCode>(OpCode::MARK);
-
-  // Add items
-  for (const auto& item : ivalue.toIntListRef()) {
-    addIValue(item);
-  }
-
-  // Finish list
-  push<OpCode>(OpCode::APPENDS);
-
-  // Finish tuple
-  push<OpCode>(OpCode::TUPLE);
-
-  // Call reduce
-  push<OpCode>(OpCode::REDUCE);
-  pushMemoization(ivalue);
-=======
   // backward_hooks
   pushGlobal("collections", "OrderedDict");
   push<PickleOpCode>(PickleOpCode::EMPTY_TUPLE);
@@ -466,18 +367,12 @@
 
   // Call torch._utils._rebuild_tensor_v2
   push<PickleOpCode>(PickleOpCode::REDUCE);
->>>>>>> 509df600
 }
 
 void Pickler::pushClass(PicklerClass cls) {
   pushGlobal("torch.jit._pickle", getClassName(cls));
 }
 
-<<<<<<< HEAD
-void Pickler::pushDict(const IValue& ivalue) {
-  push<OpCode>(OpCode::EMPTY_DICT);
-  pushMemoization(ivalue);
-=======
 void Pickler::pushSpecializedList(
     const IValue& ivalue,
     PicklerClass cls,
@@ -487,7 +382,6 @@
   // Reduce arguments are spread (e.g. `*args`) before calling the global,
   // so wrap in a tuple
   push<PickleOpCode>(PickleOpCode::MARK);
->>>>>>> 509df600
 
   push<PickleOpCode>(PickleOpCode::EMPTY_LIST);
   // Mark list
@@ -506,44 +400,20 @@
   push<PickleOpCode>(PickleOpCode::REDUCE);
 }
 
-<<<<<<< HEAD
-void Pickler::pushMemoization(const void* item) {
-  AT_CHECK(item != nullptr, "Pickler cannot memoize a nullptr");
-  if (memo_id <= std::numeric_limits<uint8_t>::max()) {
-    push<OpCode>(OpCode::BINPUT);
-    push<uint8_t>(memo_id);
-  } else {
-    // Memoized too many items, issue a LONG_BINPUT instead
-    push<OpCode>(OpCode::LONG_BINPUT);
-    push<uint32_t>(memo_id);
-=======
 static inline double swapDouble(double value) {
   const char* bytes = reinterpret_cast<const char*>(&value);
   double flipped;
   char* out_bytes = reinterpret_cast<char*>(&flipped);
   for (size_t i = 0; i < sizeof(double); ++i) {
     out_bytes[i] = bytes[sizeof(double) - i - 1];
->>>>>>> 509df600
   }
   return *reinterpret_cast<double*>(out_bytes);
 }
 
-<<<<<<< HEAD
-void Pickler::pushMemoization(const IValue& ivalue) {
-  auto ptr = getPointer(ivalue);
-  AT_CHECK(
-      ptr != nullptr,
-      "Pickler cannot memoize ",
-      ivalue.tagKind(),
-      " IValue ",
-      ivalue)
-  pushMemoization(ptr);
-=======
 void Pickler::pushDouble(double value) {
   push<PickleOpCode>(PickleOpCode::BINFLOAT);
   // Python pickle format is big endian, swap.
   push<double>(swapDouble(value));
->>>>>>> 509df600
 }
 
 void Pickler::pushLong(const std::string& data) {
@@ -591,21 +461,6 @@
   push<PickleOpCode>(PickleOpCode::SETITEMS);
 }
 
-<<<<<<< HEAD
-std::vector<IValue> Unpickler::parse_ivalue_list() {
-  run();
-  AT_CHECK(
-      stack_.size() == 1,
-      "Expected stack to end with a size of 1 but got ",
-      stack_.size());
-
-  auto value = stack_[0].ivalue();
-  if (value.isGenericList()) {
-    // TODO [unpickler refactor]
-    return value.toGenericListRef();
-  }
-  return value.toTuple()->elements();
-=======
 size_t Pickler::pushNextBinPut() {
   if (memo_id_ <= std::numeric_limits<uint8_t>::max()) {
     push<PickleOpCode>(PickleOpCode::BINPUT);
@@ -618,7 +473,6 @@
   AT_ASSERT(memo_id_ <= std::numeric_limits<uint32_t>::max());
   ++memo_id_;
   return memo_id_ - 1;
->>>>>>> 509df600
 }
 
 void Pickler::pushGenericList(const IValue& ivalue) {
@@ -627,218 +481,13 @@
 
   push<PickleOpCode>(PickleOpCode::MARK);
 
-<<<<<<< HEAD
-void Unpickler::run() {
-  // Expect a PROTO opcode and protocol number at the start of blob
-  AT_CHECK(
-      readOpCode() == OpCode::PROTO,
-      "Expected PROTO opcode at the start"
-      " of pickle archive");
-  uint8_t protocol = read<uint8_t>();
-  AT_CHECK(
-      protocol == 2,
-      "Only Pickle protocol 2 is supported, found protocol = ",
-      protocol);
-
-  while (bytes_ < end_ptr_) {
-    OpCode opcode = readInstruction();
-    if (opcode == OpCode::STOP) {
-      return;
-    }
-    last_opcode_ = opcode;
-=======
   for (const IValue& item : list) {
     pushIValue(item);
->>>>>>> 509df600
   }
 
   push<PickleOpCode>(PickleOpCode::APPENDS);
 }
 
-<<<<<<< HEAD
-
-OpCode Unpickler::readInstruction() {
-  auto opcode = readOpCode();
-  switch (opcode) {
-    case OpCode::EMPTY_LIST: {
-      if (last_opcode_ == OpCode::NEWOBJ) {
-        // TODO [unpickler refactor] remove this case
-        // It's a list specialization, the enum ID of which is on the stack
-        AT_CHECK(
-            stack_.size() > 0,
-            "Unpickler found an empty stack when it expected a value");
-        auto value = stack_.back().ivalue().toInt();
-        AT_CHECK(
-            value >= 0 && value <= std::numeric_limits<uint8_t>::max(),
-            "Unpickler could not decode PicklerClass for ",
-            value);
-        PicklerClass cls = static_cast<PicklerClass>(uint8_t(value));
-        if (cls == PicklerClass::INTLIST) {
-          stack_.emplace_back(std::vector<int64_t>());
-        }
-      } else if (stack_.size() > 0 && stack_.back().pickler_class_opt()) {
-        // Check if we're in a GLOBAL opcode and if so, if it's a list
-        // specialization
-        if (stack_.back().pickler_class() == PicklerClass::INTLIST) {
-          stack_.emplace_back(std::vector<int64_t>());
-        } else {
-          AT_ERROR("Unknown list specialization");
-        }
-      } else {
-        stack_.emplace_back(std::vector<IValue>());
-      }
-    } break;
-    case OpCode::EMPTY_TUPLE: {
-      stack_.emplace_back(c10::ivalue::Tuple::create({}));
-    } break;
-    case OpCode::BINPUT: {
-      size_t memo_id = read<uint8_t>();
-      if (memo_table_.size() <= memo_id) {
-        memo_table_.reserve(1 + 2 * memo_id);
-      }
-      memo_table_.push_back(stack_.back());
-    } break;
-    case OpCode::LONG_BINPUT: {
-      AT_CHECK(
-          std::numeric_limits<size_t>::max() >=
-              std::numeric_limits<uint32_t>::max(),
-          "Found a LONG_BINPUT opcode, but size_t on this system is "
-          "not big enough to decode it");
-      size_t memo_id = read<uint32_t>();
-      if (memo_table_.size() <= memo_id) {
-        memo_table_.reserve(1 + 2 * memo_id);
-      }
-      memo_table_.push_back(stack_.back());
-    } break;
-    case OpCode::MARK: {
-      // Mark location of the container ivalue in the stack
-      marks_.push_back(stack_.size());
-    } break;
-    case OpCode::NEWTRUE: {
-      stack_.emplace_back(true);
-    } break;
-    case OpCode::NEWFALSE: {
-      stack_.emplace_back(false);
-    } break;
-    case OpCode::BININT1: {
-      int8_t value = read<int8_t>();
-      stack_.emplace_back(int64_t(value));
-    } break;
-    case OpCode::BININT: {
-      int32_t value = read<int32_t>();
-      stack_.emplace_back(int64_t(value));
-    } break;
-    case OpCode::LONG1: {
-      // Only read LONG1s with 8 as the length
-      uint8_t length = read<uint8_t>();
-      AT_ASSERT(length == 8);
-      stack_.emplace_back(int64_t(read<int64_t>()));
-    } break;
-    case OpCode::BINUNICODE: {
-      uint32_t length = read<uint32_t>();
-      const char* characters = reinterpret_cast<const char*>(bytes_);
-      AT_ASSERT(bytes_ + length < end_ptr_);
-      bytes_ += length;
-      stack_.emplace_back(std::string(characters, /*n=*/length));
-    } break;
-    case OpCode::BINFLOAT:
-      stack_.emplace_back(readFloat());
-      break;
-    case OpCode::TUPLE: {
-      size_t start = marks_.back();
-      marks_.pop_back();
-      auto tuple = c10::ivalue::Tuple::create({});
-      tuple->elements().reserve(stack_.size() - start);
-      auto start_it = stack_.begin() + start;
-      for (auto it = start_it; it != stack_.end(); ++it) {
-        tuple->elements().emplace_back(it->ivalue());
-      }
-      stack_.erase(start_it, stack_.end());
-      stack_.emplace_back(IValue(tuple));
-    } break;
-    case OpCode::EMPTY_DICT:
-      stack_.emplace_back(c10::ivalue::UnorderedMap());
-      break;
-    case OpCode::APPENDS: {
-      readList();
-    } break;
-    case OpCode::SETITEMS: {
-      size_t start = marks_.back();
-      marks_.pop_back();
-      auto dict = stack_.at(start - 1).ivalue().toGenericDict();
-      for (size_t i = start; i < stack_.size(); i += 2) {
-        dict->elements()[stack_[i].ivalue()] = stack_[i + 1].ivalue();
-      }
-      stack_.erase(stack_.begin() + start, stack_.end());
-    } break;
-    case OpCode::BINGET: {
-      stack_.push_back(memo_table_.at(read<uint8_t>()));
-    } break;
-    case OpCode::LONG_BINGET: {
-      stack_.push_back(memo_table_.at(read<uint32_t>()));
-    } break;
-    case OpCode::STOP:
-      break;
-    case OpCode::GLOBAL: {
-      // Module name, it's not needed for anything
-      auto module_name = readString();
-      // TODO [unpickler refactor] __main__ isn't used by the pickler anymore
-      if (module_name == "__main__") {
-        stack_.emplace_back(static_cast<uint8_t>(getClass(readString())));
-      } else {
-        // Push class name to stack
-        stack_.emplace_back(getClass(readString()));
-      }
-    } break;
-    case OpCode::NEWOBJ: {
-      // pop empty tuple
-      stack_.pop_back();
-    } break;
-    case OpCode::BUILD: {
-      // TODO: [unpickler refactor]
-      auto setitem_data = stack_.back().ivalue();
-      stack_.pop_back();
-
-
-      auto class_name =
-        static_cast<PicklerClass>(uint8_t(stack_.back().ivalue().toInt()));
-      stack_.pop_back();
-
-      switch (class_name) {
-      case PicklerClass::TENSOR:
-        stack_.emplace_back(tensor_table_->at(setitem_data.toInt()));
-        break;
-      case PicklerClass::INTLIST:
-        stack_.emplace_back(setitem_data);
-        break;
-      default:
-        AT_ERROR("Unknown pickler class id");
-      }
-    } break;
-    case OpCode::REDUCE: {
-      // Pop reduce arg off the stack
-      auto data = stack_.back().ivalue().toTuple();
-      stack_.pop_back();
-
-      // Remove GLOBAL from stack
-      auto class_name = stack_.back().pickler_class();
-      stack_.pop_back();
-
-      switch (class_name) {
-        case PicklerClass::TENSOR:
-          stack_.emplace_back(
-              tensor_table_->at(data->elements().at(0).toInt()));
-          break;
-        case PicklerClass::INTLIST:
-          stack_.emplace_back(data->elements().at(0).toIntListRef());
-          break;
-        default:
-          AT_ERROR("Unknown pickler class id");
-      }
-    } break;
-    default:
-      AT_ERROR("Unknown opcode for unpickling at ", reinterpret_cast<void*>(opcode),": ", static_cast<uint8_t>(opcode));
-=======
 void Pickler::pushTuple(const IValue& ivalue) {
   auto tuple = ivalue.toTuple();
   auto tuple_size = tuple->elements().size();
@@ -869,63 +518,9 @@
     }
     push<PickleOpCode>(PickleOpCode::TUPLE);
   } break;
->>>>>>> 509df600
-  }
-}
-
-<<<<<<< HEAD
-void Unpickler::readList() {
-  size_t start = marks_.back();
-  marks_.pop_back();
-  auto list_ivalue = stack_.at(start - 1);
-  auto num_elements = stack_.size() - start;
-  if (list_ivalue.ivalue().isIntList()) {
-    auto list = stack_.at(start - 1).ivalue().toIntList();
-    list->elements().reserve(num_elements);
-    for (auto it = stack_.begin() + start; it != stack_.end(); ++it) {
-      list->elements().emplace_back(it->ivalue().toInt());
-    }
-  } else {
-    auto list = stack_.at(start - 1).ivalue().toGenericList();
-    list->elements().reserve(num_elements);
-    for (auto it = stack_.begin() + start; it != stack_.end(); ++it) {
-      list->elements().emplace_back(it->ivalue());
-    }
-  }
-
-  stack_.erase(stack_.begin() + start, stack_.end());
-}
-
-inline bool is_valid_python_id_char(char c) {
-  return c == '_' || c == '.' || (c >= '0' && c <= '9') ||
-      (c >= 'a' && c <= 'z') || (c >= 'A' && c <= 'Z');
-}
-
-// Read a newline terminated string
-std::string Unpickler::readString() {
-  const char* chars = reinterpret_cast<const char*>(bytes_);
-  const char* char_end_ptr = reinterpret_cast<const char*>(end_ptr_);
-  size_t n = 0;
-  while (true) {
-    char c = chars[n];
-    if (c == '\n') {
-      break;
-    }
-
-    // Simple check just in case there is no terminating '\n'
-    AT_CHECK(
-        is_valid_python_id_char(c),
-        "Found character '",
-        uint8_t(c),
-        "' in string, "
-        "strings must be qualified Python identifiers");
-
-    // Increment after to exclude newline from string
-    ++n;
-    AT_CHECK(
-        chars + n < char_end_ptr,
-        "Unpickler overran buffer while reading a string (expected a newline)");
-=======
+  }
+}
+
 WriteableTensorData getWriteableTensorData(const at::Tensor& tensor) {
   WriteableTensorData result;
   result.tensor_ = tensor;
@@ -956,7 +551,6 @@
   auto getstate = cls->getMethod("__getstate__");
   if (getstate == nullptr) {
     return false;
->>>>>>> 509df600
   }
   auto get_schema = getstate->getSchema();
 
