--- conflicted
+++ resolved
@@ -70,10 +70,6 @@
 
   bool expect_autograd_hooks_;
   bool require_finalize_;
-<<<<<<< HEAD
-  bool has_marked_unused_parameters_;
-=======
->>>>>>> 509df600
   size_t next_bucket_;
 
   bool has_marked_unused_parameters_;
