--- conflicted
+++ resolved
@@ -74,13 +74,8 @@
           # an eternal PR open for merging v1.1.0 -> master for this job.
           # XXX: The following code is only run on the v1.1.0 branch, which might
           # not be exactly the same as what you see here.
-<<<<<<< HEAD
-          elif [[ "${CIRCLE_BRANCH}" == "v1.1.0" ]]; then
-            export COMMAND='((echo "export BUILD_ENVIRONMENT=${BUILD_ENVIRONMENT}" && echo "source ./workspace/env" && echo "sudo chown -R jenkins workspace && cd workspace && ./doc_push_script.sh docs/stable 1.1.0") | docker exec -u jenkins -i "$id" bash) 2>&1'
-=======
           elif [[ "${CIRCLE_BRANCH}" == "v1.0.1" ]]; then
             export COMMAND='((echo "export BUILD_ENVIRONMENT=${BUILD_ENVIRONMENT}" && echo "export GITHUB_PYTORCHBOT_TOKEN=${GITHUB_PYTORCHBOT_TOKEN}" && echo "source ./workspace/env" && echo "sudo chown -R jenkins workspace && cd workspace && . ./.circleci/scripts/cpp_doc_push_script.sh docs/stable 1.0.1") | docker exec -u jenkins -i "$id" bash) 2>&1'
->>>>>>> 509df600
 
           # For open PRs: Do a dry_run of the docs build, don't push build
           else
