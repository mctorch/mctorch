--- conflicted
+++ resolved
@@ -63,29 +63,13 @@
 /* Empty init */
 THCTensor *THCTensor_(new)(THCState *state)
 {
-<<<<<<< HEAD
-  return c10::make_intrusive<at::TensorImpl, at::UndefinedTensor>(
-    c10::intrusive_ptr<at::StorageImpl>::reclaim(THCStorage_(new)(state)),
-    at::CUDATensorId(),
-    false
-  ).release();
-=======
   return c10::make_intrusive<at::TensorImpl, at::UndefinedTensorImpl>(THCStorage_(new)(state), at::CUDATensorId(), false).release();
->>>>>>> c56a7cfc
 }
 
 /* Pointer-copy init */
 THCTensor *THCTensor_(newWithTensor)(THCState *state, THCTensor *tensor)
 {
-<<<<<<< HEAD
-  THCTensor *self = c10::make_intrusive<at::TensorImpl, at::UndefinedTensor>(
-    c10::intrusive_ptr<at::StorageImpl>::reclaim(THCStorage_(new)(state)),
-    at::CUDATensorId(),
-    false
-  ).release();
-=======
   THCTensor *self = c10::make_intrusive<at::TensorImpl, at::UndefinedTensorImpl>(THCStorage_(new)(state), at::CUDATensorId(), false).release();
->>>>>>> c56a7cfc
   THCTensor_(setStorageNd)(state,
                            self,
                            THTensor_getStoragePtr(tensor),
@@ -101,15 +85,7 @@
   if (strides.data()) {
     AT_CHECK(sizes.size() == strides.size(), "number of sizes and strides must match");
   }
-<<<<<<< HEAD
-  THCTensor *self = c10::make_intrusive<at::TensorImpl, at::UndefinedTensor>(
-    c10::intrusive_ptr<at::StorageImpl>::reclaim(THCStorage_(new)(state)),
-    at::CUDATensorId(),
-    false
-  ).release();
-=======
   THCTensor *self = c10::make_intrusive<at::TensorImpl, at::UndefinedTensorImpl>(THCStorage_(new)(state), at::CUDATensorId(), false).release();
->>>>>>> c56a7cfc
   THCTensor_(setStorageNd)(state, self, storage, storageOffset, sizes.size(),
                            const_cast<int64_t*>(sizes.data()), const_cast<int64_t*>(strides.data()));
 
@@ -618,13 +594,13 @@
     }
 
     const int tensorDev = THCTensor_(getDevice)(state, tensor);
-
+    
     // Skips CPU tensors
     if (tensorDev == -1) { continue; }
 
     // Checks all tensors are on the same device
-    if (tensorDev != curDev) {
-      valid = 0;
+    if (tensorDev != curDev) { 
+      valid = 0; 
       break;
     }
   }
