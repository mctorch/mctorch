--- conflicted
+++ resolved
@@ -1,7 +1,6 @@
-<<<<<<< HEAD
-# McTorch, a manifold optimization library for deep learning 
+# McTorch, a manifold optimization library for deep learning
 
-McTorch is a Python library that adds manifold optimization functionality to [PyTorch](https://github.com/pytorch/pytorch).  
+McTorch is a Python library that adds manifold optimization functionality to [PyTorch](https://github.com/pytorch/pytorch).
 
 McTorch:
  - Leverages tensor computation and GPU acceleration from PyTorch.
@@ -23,7 +22,7 @@
 
 ### Using McTorch for Optimization
 
-1. **Initialize Parameter** - McTorch manifold parameters are same as PyTorch parameters (`torch.nn.Parameter`) and requires just addition of one property to parameter initialization to constrain the parameter values. 
+1. **Initialize Parameter** - McTorch manifold parameters are same as PyTorch parameters (`torch.nn.Parameter`) and requires just addition of one property to parameter initialization to constrain the parameter values.
 2. **Define Cost** - Cost function can be any PyTorch function using the above parameter mixed with non constrained parameters.
 3. **Optimize** - Any optimizer from `torch.optim` can be used to optimize the cost function using same functionality as any PyTorch code.
 
@@ -106,7 +105,7 @@
 ## Installation
 This is same as PyTorch installation from source. I have tried the installation with Python 3.5.6 and it will be preferred version for installation.
 
-If you are installing from source, we highly recommend installing an Anaconda environment. 
+If you are installing from source, we highly recommend installing an Anaconda environment.
 - Download  anaconda installer from here - [Anaconda](https://www.anaconda.com/download/) and follow GUI steps to install
 - Create an environment, from anaconda console prompt: ```conda create -n myenv python=3.5.6```
 - Activate the environment: ```source activate myenv```
@@ -128,8 +127,8 @@
 ```
 
 ### Installation FAQs
-1. ```ModuleNotFoundError: No module named 'torch._C'```: 
-After installation when using McTorch make sure you have activate the conda environment and not in the same folder as McTorch as ```import torch``` tries to refer to the module in torch folder and throws an error. 
+1. ```ModuleNotFoundError: No module named 'torch._C'```:
+After installation when using McTorch make sure you have activate the conda environment and not in the same folder as McTorch as ```import torch``` tries to refer to the module in torch folder and throws an error.
 
 For other os and optional dependencies go through [Installation](pytorch-README.md#installation).
 
@@ -138,7 +137,7 @@
 
 McTorch is released under the open source [3-clause BSD License](LICENSE).
 
-## Team 
+## Team
 - [Mayank Meghwanshi](https://github.com/mayank127/)
 - [Bamdev Mishra](https://github.com/bamdevm)
 - [Pratik Jawanpuria](https://pratikjawanpuria.com)
@@ -157,309 +156,4 @@
   institution={arXiv preprint arXiv:1810.01811},
   year={2018}
 }
-```
-
-
-=======
-![PyTorch Logo](https://github.com/pytorch/pytorch/blob/master/docs/source/_static/img/pytorch-logo-dark.png)
-
---------------------------------------------------------------------------------
-
-PyTorch is a Python package that provides two high-level features:
-- Tensor computation (like NumPy) with strong GPU acceleration
-- Deep neural networks built on a tape-based autograd system
-
-You can reuse your favorite Python packages such as NumPy, SciPy and Cython to extend PyTorch when needed.
-
-- [More about PyTorch](#more-about-pytorch)
-- [Installation](#installation)
-  - [Binaries](#binaries)
-  - [From Source](#from-source)
-  - [Docker Image](#docker-image)
-  - [Building the Documentation](#building-the-documentation)
-  - [Previous Versions](#previous-versions)
-- [Getting Started](#getting-started)
-- [Communication](#communication)
-- [Releases and Contributing](#releases-and-contributing)
-- [The Team](#the-team)
-
-| System | 2.7 | 3.5 | 3.6 |
-| :---: | :---: | :---: | :--: |
-| Linux CPU | [![Build Status](https://ci.pytorch.org/jenkins/job/pytorch-master/badge/icon)](https://ci.pytorch.org/jenkins/job/pytorch-master/) | [![Build Status](https://ci.pytorch.org/jenkins/job/pytorch-master/badge/icon)](https://ci.pytorch.org/jenkins/job/pytorch-master/) | <center>—</center> |
-| Linux GPU | [![Build Status](https://ci.pytorch.org/jenkins/job/pytorch-master/badge/icon)](https://ci.pytorch.org/jenkins/job/pytorch-master/) | [![Build Status](https://ci.pytorch.org/jenkins/job/pytorch-master/badge/icon)](https://ci.pytorch.org/jenkins/job/pytorch-master/) | <center>—</center> |
-| Windows CPU / GPU | <center>—</center> | [![Build Status](https://ci.pytorch.org/jenkins/job/pytorch-builds/job/pytorch-win-ws2016-cuda9-cudnn7-py3-trigger/badge/icon)](https://ci.pytorch.org/jenkins/job/pytorch-builds/job/pytorch-win-ws2016-cuda9-cudnn7-py3-trigger/) |  <center>—</center> |
-| Linux (ppc64le) CPU | [![Build Status](https://powerci.osuosl.org/job/pytorch-master-nightly-py2-linux-ppc64le/badge/icon)](https://powerci.osuosl.org/job/pytorch-master-nightly-py2-linux-ppc64le/) | — | [![Build Status](https://powerci.osuosl.org/job/pytorch-master-nightly-py3-linux-ppc64le/badge/icon)](https://powerci.osuosl.org/job/pytorch-master-nightly-py3-linux-ppc64le/) |
-| Linux (ppc64le) GPU | [![Build Status](https://powerci.osuosl.org/job/pytorch-linux-cuda9-cudnn7-py2-mpi-build-test-gpu/badge/icon)](https://powerci.osuosl.org/job/pytorch-linux-cuda9-cudnn7-py2-mpi-build-test-gpu/) | — | [![Build Status](https://powerci.osuosl.org/job/pytorch-linux-cuda92-cudnn7-py3-mpi-build-test-gpu/badge/icon)](https://powerci.osuosl.org/job/pytorch-linux-cuda92-cudnn7-py3-mpi-build-test-gpu/) |
-
-See also the [ci.pytorch.org HUD](https://ezyang.github.io/pytorch-ci-hud/build/pytorch-master).
-
-
-## More About PyTorch
-
-At a granular level, PyTorch is a library that consists of the following components:
-
-| Component | Description |
-| ---- | --- |
-| [**torch**](https://pytorch.org/docs/stable/torch.html) | a Tensor library like NumPy, with strong GPU support |
-| [**torch.autograd**](https://pytorch.org/docs/stable/autograd.html) | a tape-based automatic differentiation library that supports all differentiable Tensor operations in torch |
-| [**torch.jit**](https://pytorch.org/docs/stable/jit.html) | a compilation stack (TorchScript) to create serializable and optimizable models from PyTorch code  |
-| [**torch.nn**](https://pytorch.org/docs/stable/nn.html) | a neural networks library deeply integrated with autograd designed for maximum flexibility |
-| [**torch.multiprocessing**](https://pytorch.org/docs/stable/multiprocessing.html) | Python multiprocessing, but with magical memory sharing of torch Tensors across processes. Useful for data loading and Hogwild training |
-| [**torch.utils**](https://pytorch.org/docs/stable/data.html) | DataLoader and other utility functions for convenience |
-
-Usually one uses PyTorch either as:
-
-- a replacement for NumPy to use the power of GPUs.
-- a deep learning research platform that provides maximum flexibility and speed.
-
-Elaborating further:
-
-### A GPU-Ready Tensor Library
-
-If you use NumPy, then you have used Tensors (a.k.a ndarray).
-
-![Tensor illustration](https://github.com/pytorch/pytorch/blob/master/docs/source/_static/img/tensor_illustration.png)
-
-PyTorch provides Tensors that can live either on the CPU or the GPU, and accelerates the
-computation by a huge amount.
-
-We provide a wide variety of tensor routines to accelerate and fit your scientific computation needs
-such as slicing, indexing, math operations, linear algebra, reductions.
-And they are fast!
-
-### Dynamic Neural Networks: Tape-Based Autograd
-
-PyTorch has a unique way of building neural networks: using and replaying a tape recorder.
-
-Most frameworks such as TensorFlow, Theano, Caffe and CNTK have a static view of the world.
-One has to build a neural network, and reuse the same structure again and again.
-Changing the way the network behaves means that one has to start from scratch.
-
-With PyTorch, we use a technique called reverse-mode auto-differentiation, which allows you to
-change the way your network behaves arbitrarily with zero lag or overhead. Our inspiration comes
-from several research papers on this topic, as well as current and past work such as
-[torch-autograd](https://github.com/twitter/torch-autograd),
-[autograd](https://github.com/HIPS/autograd),
-[Chainer](https://chainer.org), etc.
-
-While this technique is not unique to PyTorch, it's one of the fastest implementations of it to date.
-You get the best of speed and flexibility for your crazy research.
-
-![Dynamic graph](https://github.com/pytorch/pytorch/blob/master/docs/source/_static/img/dynamic_graph.gif)
-
-### Python First
-
-PyTorch is not a Python binding into a monolithic C++ framework.
-It is built to be deeply integrated into Python.
-You can use it naturally like you would use [NumPy](http://www.numpy.org/) / [SciPy](https://www.scipy.org/) / [scikit-learn](http://scikit-learn.org) etc.
-You can write your new neural network layers in Python itself, using your favorite libraries
-and use packages such as Cython and Numba.
-Our goal is to not reinvent the wheel where appropriate.
-
-### Imperative Experiences
-
-PyTorch is designed to be intuitive, linear in thought and easy to use.
-When you execute a line of code, it gets executed. There isn't an asynchronous view of the world.
-When you drop into a debugger, or receive error messages and stack traces, understanding them is straightforward.
-The stack trace points to exactly where your code was defined.
-We hope you never spend hours debugging your code because of bad stack traces or asynchronous and opaque execution engines.
-
-### Fast and Lean
-
-PyTorch has minimal framework overhead. We integrate acceleration libraries
-such as [Intel MKL](https://software.intel.com/mkl) and NVIDIA (cuDNN, NCCL) to maximize speed.
-At the core, its CPU and GPU Tensor and neural network backends
-(TH, THC, THNN, THCUNN) are mature and have been tested for years.
-
-Hence, PyTorch is quite fast – whether you run small or large neural networks.
-
-The memory usage in PyTorch is extremely efficient compared to Torch or some of the alternatives.
-We've written custom memory allocators for the GPU to make sure that
-your deep learning models are maximally memory efficient.
-This enables you to train bigger deep learning models than before.
-
-### Extensions Without Pain
-
-Writing new neural network modules, or interfacing with PyTorch's Tensor API was designed to be straightforward
-and with minimal abstractions.
-
-You can write new neural network layers in Python using the torch API
-[or your favorite NumPy-based libraries such as SciPy](https://pytorch.org/tutorials/advanced/numpy_extensions_tutorial.html).
-
-If you want to write your layers in C/C++, we provide a convenient extension API that is efficient and with minimal boilerplate.
-There is no wrapper code that needs to be written. You can see [a tutorial here](https://pytorch.org/tutorials/advanced/cpp_extension.html) and [an example here](https://github.com/pytorch/extension-cpp).
-
-
-## Installation
-
-### Binaries
-Commands to install from binaries via Conda or pip wheels are on our website:
-[https://pytorch.org](https://pytorch.org)
-
-
-#### NVIDIA Jetson platforms
-
-Python wheels for NVIDIA's Jetson Nano, Jetson TX2, and Jetson AGX Xavier are available via the following URLs:
-
-- Stable binaries:
-  - Python 2.7: https://nvidia.box.com/v/torch-stable-cp27-jetson-jp42
-  - Python 3.6: https://nvidia.box.com/v/torch-stable-cp36-jetson-jp42
-- Rolling weekly binaries:
-  - Python 2.7: https://nvidia.box.com/v/torch-weekly-cp27-jetson-jp42
-  - Python 3.6: https://nvidia.box.com/v/torch-weekly-cp36-jetson-jp42
-
-They requires JetPack 4.2 and above and are maintained by @dusty-nv
-
-
-### From Source
-
-If you are installing from source, we highly recommend installing an [Anaconda](https://www.anaconda.com/distribution/#download-section) environment.
-You will get a high-quality BLAS library (MKL) and you get a controlled compiler version regardless of your Linux distro.
-
-Once you have [Anaconda](https://www.anaconda.com/distribution/#download-section) installed, here are the instructions.
-
-If you want to compile with CUDA support, install
-- [NVIDIA CUDA](https://developer.nvidia.com/cuda-downloads) 7.5 or above
-- [NVIDIA cuDNN](https://developer.nvidia.com/cudnn) v6.x or above
-
-If you want to disable CUDA support, export environment variable `NO_CUDA=1`.
-Other potentially useful environment variables may be found in `setup.py`.
-
-If you are building for NVIDIA's Jetson platforms (Jetson Nano, TX1, TX2, AGX Xavier), Instructions to [are available here](https://devtalk.nvidia.com/default/topic/1049071/jetson-nano/pytorch-for-jetson-nano/)
-
-
-#### Install Dependencies
-
-Common
-```
-conda install numpy pyyaml mkl mkl-include setuptools cmake cffi typing
-```
-
-On Linux
-```bash
-# Add LAPACK support for the GPU if needed
-conda install -c pytorch magma-cuda90 # or [magma-cuda80 | magma-cuda92 | magma-cuda100 ] depending on your cuda version
-```
-
-#### Get the PyTorch Source
-```bash
-git clone --recursive https://github.com/pytorch/pytorch
-cd pytorch
-```
-
-#### Install PyTorch
-On Linux
-```bash
-export CMAKE_PREFIX_PATH=${CONDA_PREFIX:-"$(dirname $(which conda))/../"}
-python setup.py install
-```
-
-On macOS
-```bash
-export CMAKE_PREFIX_PATH=${CONDA_PREFIX:-"$(dirname $(which conda))/../"}
-MACOSX_DEPLOYMENT_TARGET=10.9 CC=clang CXX=clang++ python setup.py install
-```
-
-On Windows
-
-At least Visual Studio 2017 Update 3 (version 15.3.3 with the toolset 14.11) and [NVTX](https://docs.nvidia.com/gameworks/content/gameworkslibrary/nvtx/nvidia_tools_extension_library_nvtx.htm) are needed.
-
-If the version of Visual Studio 2017 is higher than 15.4.5, installing of "VC++ 2017 version 15.4 v14.11 toolset" is strongly recommended.
-<br/> If the version of Visual Studio 2017 is lesser than 15.3.3, please update Visual Studio 2017 to the latest version along with installing "VC++ 2017 version 15.4 v14.11 toolset".
-<br/> There is no guarantee of the correct building with VC++ 2017 toolsets, others than version 15.4 v14.11.
-<br/> "VC++ 2017 version 15.4 v14.11 toolset" might be installed onto already installed Visual Studio 2017 by running its installation once again and checking the corresponding checkbox under "Individual components"/"Compilers, build tools, and runtimes".
-
-For building against CUDA 8.0 Visual Studio 2015 Update 3 (version 14.0), and the [patch](https://download.microsoft.com/download/8/1/d/81dbe6bb-ed92-411a-bef5-3a75ff972c6a/vc14-kb4020481.exe) are needed to be installed too.
-The details of the patch can be found [here](https://support.microsoft.com/en-gb/help/4020481/fix-link-exe-crashes-with-a-fatal-lnk1000-error-when-you-use-wholearch).
-
-NVTX is a part of CUDA distributive, where it is called "Nsight Compute". For installing it onto already installed CUDA run CUDA installation once again and check the corresponding checkbox.
-Be sure that CUDA with Nsight Compute is installed after Visual Studio 2017.
-
-```cmd
-cmd
-REM [Optional] The following two lines are needed for Python 2.7, but the support for it is very experimental.
-set MSSdk=1
-set FORCE_PY27_BUILD=1
-
-REM [Optional] As for CUDA 8, VS2015 Update 3 is required; use the following line.
-set "CUDAHOSTCXX=%VS140COMNTOOLS%..\..\VC\bin\amd64\cl.exe"
-
-set CMAKE_GENERATOR=Visual Studio 15 2017 Win64
-set DISTUTILS_USE_SDK=1
-
-REM Run "Visual Studio 2017 Developer Command Prompt"
-for /f "usebackq tokens=*" %i in (`"%ProgramFiles(x86)%\Microsoft Visual Studio\Installer\vswhere.exe" -version [15^,16^) -products * -latest -property installationPath`) do call "%i\VC\Auxiliary\Build\vcvarsall.bat" x64 -vcvars_ver=14.11
-
-python setup.py install
-
-```
-
-### Docker Image
-
-Dockerfile is supplied to build images with cuda support and cudnn v7. You can pass `-e PYTHON_VERSION=x.y` flag to specify which Python version is to be used by Miniconda, or leave it unset to use the default. Build from pytorch repo directory as docker needs to copy git repo into docker filesystem while building the image.
-```
-docker build -t pytorch -f docker/pytorch/Dockerfile .
-```
-
-You can also pull a pre-built docker image from Docker Hub and run with nvidia-docker,
-but this is not currently maintained and will pull PyTorch 0.2.
-```
-nvidia-docker run --rm -ti --ipc=host pytorch/pytorch:latest
-```
-Please note that PyTorch uses shared memory to share data between processes, so if torch multiprocessing is used (e.g.
-for multithreaded data loaders) the default shared memory segment size that container runs with is not enough, and you
-should increase shared memory size either with `--ipc=host` or `--shm-size` command line options to `nvidia-docker run`.
-
-### Building the Documentation
-
-To build documentation in various formats, you will need [Sphinx](http://www.sphinx-doc.org) and the
-readthedocs theme.
-
-```
-cd docs/
-pip install -r requirements.txt
-```
-You can then build the documentation by running ``make <format>`` from the
-``docs/`` folder. Run ``make`` to get a list of all available output formats.
-
-### Previous Versions
-
-Installation instructions and binaries for previous PyTorch versions may be found
-on [our website](https://pytorch.org/previous-versions).
-
-
-## Getting Started
-
-Three pointers to get you started:
-- [Tutorials: get you started with understanding and using PyTorch](https://pytorch.org/tutorials/)
-- [Examples: easy to understand pytorch code across all domains](https://github.com/pytorch/examples)
-- [The API Reference](https://pytorch.org/docs/)
-
-## Communication
-* forums: discuss implementations, research, etc. https://discuss.pytorch.org
-* GitHub issues: bug reports, feature requests, install issues, RFCs, thoughts, etc.
-* Slack: The [PyTorch Slack](https://pytorch.slack.com/) hosts a primary audience of moderate to experienced PyTorch users and developers for general chat, online discussions, collaboration etc. If you are a beginner looking for help, the primary medium is [PyTorch Forums](https://discuss.pytorch.org). If you need a slack invite, please fill this form: https://goo.gl/forms/PP1AGvNHpSaJP8to1
-* newsletter: no-noise, one-way email newsletter with important announcements about pytorch. You can sign-up here: https://eepurl.com/cbG0rv
-
-## Releases and Contributing
-
-PyTorch has a 90 day release cycle (major releases). Please let us know if you encounter a bug by [filing an issue](https://github.com/pytorch/pytorch/issues).
-
-We appreciate all contributions. If you are planning to contribute back bug-fixes, please do so without any further discussion.
-
-If you plan to contribute new features, utility functions or extensions to the core, please first open an issue and discuss the feature with us.
-Sending a PR without discussion might end up resulting in a rejected PR, because we might be taking the core in a different direction than you might be aware of.
-
-## The Team
-
-PyTorch is a community driven project with several skillful engineers and researchers contributing to it.
-
-PyTorch is currently maintained by [Adam Paszke](https://apaszke.github.io/), [Sam Gross](https://github.com/colesbury), [Soumith Chintala](http://soumith.ch) and [Gregory Chanan](https://github.com/gchanan) with major contributions coming from hundreds of talented individuals in various forms and means.
-A non-exhaustive but growing list needs to mention: Trevor Killeen, Sasank Chilamkurthy, Sergey Zagoruyko, Adam Lerer, Francisco Massa, Alykhan Tejani, Luca Antiga, Alban Desmaison, Andreas Kopf, James Bradbury, Zeming Lin, Yuandong Tian, Guillaume Lample, Marat Dukhan, Natalia Gimelshein, Christian Sarofeen, Martin Raison, Edward Yang, Zachary Devito.
-
-Note: this project is unrelated to [hughperkins/pytorch](https://github.com/hughperkins/pytorch) with the same name. Hugh is a valuable contributor in the Torch community and has helped with many things Torch and PyTorch.
-
-## License
-
-PyTorch is BSD-style licensed, as found in the LICENSE file.
->>>>>>> fb6347d9
+```