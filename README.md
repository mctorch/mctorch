--- conflicted
+++ resolved
@@ -1,4 +1,3 @@
-<<<<<<< HEAD
 # McTorch, a manifold optimization library for deep learning 
 
 McTorch is a Python library that adds manifold optimization functionality to [PyTorch](https://github.com/pytorch/pytorch).  
@@ -157,167 +156,4 @@
   institution={arXiv preprint arXiv:1810.01811},
   year={2018}
 }
-```
-
-
-=======
-# McTorch, a manifold optimization library for deep learning
-
-McTorch is a Python library that adds manifold optimization functionality to [PyTorch](https://github.com/pytorch/pytorch).
-
-McTorch:
- - Leverages tensor computation and GPU acceleration from PyTorch.
- - Enables optimization on manifold constrained tensors to address nonlinear optimization problems.
- - Facilitates constrained weight tensors in deep learning layers.
-
-Sections:
-- [More about McTorch](#more-about-mctorch)
-  - [Using McTorch for Optimization](#using-mctorch-for-optimization)
-  - [Using McTorch for Deep Learning](#using-mctorch-for-deep-learning)
-- [Functionality Supported](#functionality-supported)
-- [Installation](#installation)
-- [Release and Contribution](#release-and-contribution)
-- [Team](#team)
-- [Reference](#reference)
-
-## More about McTorch
-McTorch builds on top of PyTorch and supports all PyTorch functions in addition to Manifold optimization. This is done to ensure researchers and developers using PyTorch can easily experiment with McTorch functions. McTorch's manifold implementations and optimization methods are derived from the Matlab toolbox [Manopt](http://manopt.org/) and the Python toolbox [Pymanopt](https://pymanopt.github.io/).
-
-### Using McTorch for Optimization
-
-1. **Initialize Parameter** - McTorch manifold parameters are same as PyTorch parameters (`torch.nn.Parameter`) and requires just addition of one property to parameter initialization to constrain the parameter values.
-2. **Define Cost** - Cost function can be any PyTorch function using the above parameter mixed with non constrained parameters.
-3. **Optimize** - Any optimizer from `torch.optim` can be used to optimize the cost function using same functionality as any PyTorch code.
-
-**PCA Example**
-```python
-import torch
-import torch.nn as nn
-
-# Random data with high variance in first two dimension
-X = torch.diag(torch.FloatTensor([3,2,1])).matmul(torch.randn(3,200))
-
-# 1. Initialize Parameter
-manifold_param = nn.Parameter(manifold=nn.Stiefel(3,2))
-
-# 2. Define Cost - squared reconstruction error
-def cost(X, w):
-    wTX = torch.matmul(w.transpose(1,0), X)
-    wwTX = torch.matmul(w, wTX)
-    return torch.sum((X - wwTX)**2)
-
-# 3. Optimize
-optimizer = torch.optim.Adagrad(params = [manifold_param], lr=1e-2)
-
-for epoch in range(30):
-    cost_step = cost(X, manifold_param)
-    print(cost_step)
-    cost_step.backward()
-    optimizer.step()
-    optimizer.zero_grad()
-```
-
-### Using McTorch for Deep Learning
-**Multi Layer Perceptron Example**
-```python
-import torch
-import torch.nn as nn
-import torch.nn.functional as F
-
-# a torch module using constrained linear layers
-class ManifoldMLP(nn.Module):
-    def __init__(self):
-        super(ManifoldMLP, self).__init__()
-        self.layer1 = nn.Linear(in_features=28*28, out_features=100, weight_manifold=nn.Stiefel)
-        self.layer2 = nn.Linear(in_features=100, out_features=100, weight_manifold=nn.PositiveDefinite)
-        self.output = nn.Linear(in_features=100, out_features=10, weight_manifold=nn.Stiefel)
-
-    def forward(self, x):
-        x = F.relu(self.layer1(x))
-        x = F.relu(self.layer2(x))
-        x = F.log_softmax(self.output(x), dim=0)
-        return x
-
-# create module object and compute cost by applying module on inputs
-mlp_module = ManifoldMLP()
-cost = mlp_module(inputs)
-
-```
-
-## Functionality Supported
-This would be an ever increasing list of features. McTorch currently supports:
-
-### Manifolds
-- Stiefel
-- Positive Definite
-
-All manifolds support k multiplier as well.
-
-### Optimizers
-- SGD
-- Adagrad
-- ConjugateGradient
-
-### Layers
-- Linear
-- Conv1d, Conv2d, Conv3d
-- Conv1d\_transpose, Conv2d\_transpose, Conv3d\_transpose
-
-
-
-## Installation
-This is same as PyTorch installation from source. I have tried the installation with Python 3.5.6 and it will be preferred version for installation.
-
-If you are installing from source, we highly recommend installing an Anaconda environment.
-- Download  anaconda installer from here - [Anaconda](https://www.anaconda.com/download/) and follow GUI steps to install
-- Create an environment, from anaconda console prompt: ```conda create -n myenv python=3.5.6```
-- Activate the environment: ```source activate myenv```
-
-### Linux
-```bash
-source activate myenv
-git clone --recursive https://github.com/mctorch/mctorch
-cd mctorch
-python setup.py install
-```
-
-### Mac OS
-```bash
-source activate myenv
-git clone --recursive https://github.com/mctorch/mctorch
-cd mctorch
-MACOSX_DEPLOYMENT_TARGET=10.9 CC=clang CXX=clang++ python setup.py install
-```
-
-### Installation FAQs
-1. ```ModuleNotFoundError: No module named 'torch._C'```:
-After installation when using McTorch make sure you have activate the conda environment and not in the same folder as McTorch as ```import torch``` tries to refer to the module in torch folder and throws an error.
-
-For other os and optional dependencies go through [Installation](pytorch-README.md#installation).
-
-## Release and Contribution
-McTorch is currently under development and any contributions, suggestions and feature requests are welcome. We'd closely follow PyTorch stable versions to keep the base updated and will have our own versions for other additions.
-
-McTorch is released under the open source [3-clause BSD License](LICENSE).
-
-## Team
-- [Mayank Meghwanshi](https://github.com/mayank127/)
-- [Bamdev Mishra](https://github.com/bamdevm)
-- [Pratik Jawanpuria](https://pratikjawanpuria.com)
-- [Hiroyuki Kasai](https://github.com/hiroyuki-kasai)
-- [Anoop Kunchukuttan](https://github.com/anoopkunchukuttan)
-
-## Reference
-Please cite [1](https://arxiv.org/abs/1810.01811) if you found this code useful.
-#### McTorch, a manifold optimization library for deep learning
-[1] M. Meghawanshi, P. Jawanpuria, A. Kunchukuttan, H. Kasai, and B. Mishra, [McTorch, a manifold optimization library for deep learning](https://arxiv.org/abs/1810.01811)
-
-```
-@techreport{meghwanshi2018mctorch,
-  title={McTorch, a manifold optimization library for deep learning},
-  author={Meghwanshi, Mayank and Jawanpuria, Pratik and Kunchukuttan, Anoop and Kasai, Hiroyuki and Mishra, Bamdev},
-  institution={arXiv preprint arXiv:1810.01811},
-  year={2018}
-}
-```
->>>>>>> 5e0c07ce
+```